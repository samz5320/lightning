# Changelog

All notable changes to this project will be documented in this file.

The format is based on [Keep a Changelog](http://keepachangelog.com/en/1.0.0/).


## [1.6.0] - 2022-MM-DD

### Added


- Added a flag `SLURMEnvironment(auto_requeue=True|False)` to control whether Lightning handles the requeuing ([#10601](https://github.com/PyTorchLightning/pytorch-lightning/issues/10601))


<<<<<<< HEAD
- Fault Tolerant Manual:
    - Added a utility to collect states across processes ([#10639](https://github.com/PyTorchLightning/pytorch-lightning/issues/10639))
=======
- Fault Tolerant Manual
    * Add `_SupportsStateDict` protocol to detect if classes are stateful ([#10646](https://github.com/PyTorchLightning/pytorch-lightning/issues/10646))
    * Add `_FaultTolerantMode` enum used to track different supported fault tolerant modes ([#10645](https://github.com/PyTorchLightning/pytorch-lightning/issues/10645))
    * Add a `_rotate_worker_indices` utility to reload the state according the latest worker ([#10647](https://github.com/PyTorchLightning/pytorch-lightning/issues/10647))
    * Add stateful workers ([#10674](https://github.com/PyTorchLightning/pytorch-lightning/issues/10674))
    * Enable logic to reload manual states and enable fault tolerant manual ([#10568](https://github.com/PyTorchLightning/pytorch-lightning/issues/10568))
>>>>>>> d2172934


-


-


-

### Changed

- Raised exception in `init_dist_connection()` when torch distibuted is not available ([#10418](https://github.com/PyTorchLightning/pytorch-lightning/issues/10418))


- The `monitor` argument in the `EarlyStopping` callback is no longer optional ([#10328](https://github.com/PyTorchLightning/pytorch-lightning/pull/10328))


- Do not fail if batch size could not be inferred for logging when using DeepSpeed ([#10438](https://github.com/PyTorchLightning/pytorch-lightning/issues/10438))


- Raised `MisconfigurationException` when `enable_progress_bar=False` and a progress bar instance has been passed in the callback list ([#10520](https://github.com/PyTorchLightning/pytorch-lightning/issues/10520))


- Moved `trainer.connectors.env_vars_connector._defaults_from_env_vars` to `utilities.argsparse._defaults_from_env_vars` ([#10501](https://github.com/PyTorchLightning/pytorch-lightning/pull/10501))


- Changes in `LightningCLI` required for the new major release of jsonargparse v4.0.0 ([#10426](https://github.com/PyTorchLightning/pytorch-lightning/pull/10426))


- Renamed `refresh_rate_per_second` parameter to `referesh_rate` for `RichProgressBar` signature ([#10497](https://github.com/PyTorchLightning/pytorch-lightning/pull/10497))


- Moved ownership of the `PrecisionPlugin` into `TrainingTypePlugin` and updated all references ([#10570](https://github.com/PyTorchLightning/pytorch-lightning/pull/10570))


- Raised an error if the `batch_size` cannot be inferred from the current batch if it contained a string or was a custom batch object ([#10541](https://github.com/PyTorchLightning/pytorch-lightning/pull/10541))


-


-


-

### Deprecated

- Deprecated `ClusterEnvironment.master_{address,port}` in favor of `ClusterEnvironment.main_{address,port}` ([#10103](https://github.com/PyTorchLightning/pytorch-lightning/issues/10103))


- Deprecated `DistributedType` in favor of `_StrategyType` ([#10505](https://github.com/PyTorchLightning/pytorch-lightning/pull/10505))


- Deprecated the `precision_plugin` constructor argument from `Accelerator` ([#10570](https://github.com/PyTorchLightning/pytorch-lightning/pull/10570))


- Deprecated the property `Trainer.slurm_job_id` in favor of the new `SLURMEnvironment.job_id()` method ([#10622](https://github.com/PyTorchLightning/pytorch-lightning/pull/10622))


-

### Removed

- Removed deprecated parameter `method` in `pytorch_lightning.utilities.model_helpers.is_overridden` ([#10507](https://github.com/PyTorchLightning/pytorch-lightning/pull/10507))


- Remove deprecated method `ClusterEnvironment.creates_children` ([#10339](https://github.com/PyTorchLightning/pytorch-lightning/issues/10339))


- Removed deprecated `TrainerModelHooksMixin.is_function_implemented` and `TrainerModelHooksMixin.has_arg` ([#10322](https://github.com/PyTorchLightning/pytorch-lightning/pull/10322))


- Removed deprecated `pytorch_lightning.utilities.device_dtype_mixin.DeviceDtypeModuleMixin` in favor of `pytorch_lightning.core.mixins.device_dtype_mixin.DeviceDtypeModuleMixin` ([#10442](https://github.com/PyTorchLightning/pytorch-lightning/pull/10442))


- Removed deprecated `LightningModule.loaded_optimizer_states_dict` property ([#10346](https://github.com/PyTorchLightning/pytorch-lightning/pull/10346))


- Removed deprecated `Trainer.fit(train_dataloader=)`, `Trainer.validate(val_dataloaders=)`, and `Trainer.test(test_dataloader=)` ([#10325](https://github.com/PyTorchLightning/pytorch-lightning/pull/10325))


- Removed deprecated `has_prepared_data`, `has_setup_fit`, `has_setup_validate`, `has_setup_test`, `has_setup_predict`, `has_teardown_fit`, `has_teardown_validate`, `has_teardown_test` and `has_teardown_predict` datamodule lifecycle properties  ([#10350](https://github.com/PyTorchLightning/pytorch-lightning/pull/10350))


- Removed deprecated `every_n_val_epochs` parameter of ModelCheckpoint ([#10366](https://github.com/PyTorchLightning/pytorch-lightning/pull/10366))


- Removed deprecated `import pytorch_lightning.profiler.profilers` in favor of `import pytorch_lightning.profiler` ([#10443](https://github.com/PyTorchLightning/pytorch-lightning/pull/10443))


- Removed deprecated property `configure_slurm_dpp` from accelerator connector ([#10370](https://github.com/PyTorchLightning/pytorch-lightning/pull/10370))


- Removed deprecated arguments `num_nodes` and `sync_batchnorm` from `DDPPlugin`, `DDPSpawnPlugin`, `DeepSpeedPlugin` ([#10357](https://github.com/PyTorchLightning/pytorch-lightning/pull/10357))


- Removed deprecated property `is_slurm_managing_tasks` from AcceleratorConnector ([#10353](https://github.com/PyTorchLightning/pytorch-lightning/pull/10353))


- Removed deprecated `LightningModule.log(tbptt_reduce_fx, tbptt_reduce_token, sync_dist_op)` ([#10423](https://github.com/PyTorchLightning/pytorch-lightning/pull/10423))


- Removed deprecated `Plugin.task_idx` ([#10441](https://github.com/PyTorchLightning/pytorch-lightning/pull/10441))


- Removed PyTorch 1.6 support ([#10367](https://github.com/PyTorchLightning/pytorch-lightning/pull/10367))


- Removed deprecated method `master_params` from PrecisionPlugin ([#10372](https://github.com/PyTorchLightning/pytorch-lightning/pull/10372))


- Removed the automatic detachment of "extras" returned from `training_step`. For example, `return {'loss': ..., 'foo': foo.detach()}` will now be necessary if `foo` has gradients which you do not want to store ([#10424](https://github.com/PyTorchLightning/pytorch-lightning/pull/10424))


- Removed deprecated passthrough methods and properties from `Accelerator` base class:
  * ([#10403](https://github.com/PyTorchLightning/pytorch-lightning/pull/10403))
  * ([#10448](https://github.com/PyTorchLightning/pytorch-lightning/pull/10448))

- Removed deprecated signature for `transfer_batch_to_device` hook. The new argument `dataloader_idx` is now required ([#10480](https://github.com/PyTorchLightning/pytorch-lightning/pull/10480))


- Removed deprecated `utilities.distributed.rank_zero_{warn/deprecation}` ([#10451](https://github.com/PyTorchLightning/pytorch-lightning/pull/10451))


- Removed deprecated `mode` argument from `ModelSummary` class ([#10449](https://github.com/PyTorchLightning/pytorch-lightning/pull/10449))


- Removed deprecated `Trainer.train_loop` property in favor of `Trainer.fit_loop` ([#10482](https://github.com/PyTorchLightning/pytorch-lightning/pull/10482))


- Removed deprecated `Trainer.train_loop` property in favor of `Trainer.fit_loop` ([#10482](https://github.com/PyTorchLightning/pytorch-lightning/pull/10482))


- Removed deprecated `disable_validation` property from Trainer ([#10450](https://github.com/PyTorchLightning/pytorch-lightning/pull/10450))


- Removed deprecated `CheckpointConnector.hpc_load` property in favor of `CheckpointConnector.restore` ([#10525](https://github.com/PyTorchLightning/pytorch-lightning/pull/10525))


- Removed deprecated `reload_dataloaders_every_epoch` from `Trainer` in favour of `reload_dataloaders_every_n_epochs` ([#10481](https://github.com/PyTorchLightning/pytorch-lightning/pull/10481))


- Removed the `precision_plugin` attribute from `Accelerator` in favor of its equivalent attribute `precision_plugin` in the `TrainingTypePlugin` ([#10570](https://github.com/PyTorchLightning/pytorch-lightning/pull/10570))

### Fixed

- When a tensor is logged with `self.log`, run its computation with the same `dtype` ([#10076](https://github.com/PyTorchLightning/pytorch-lightning/pull/10076))


- Fixed `ShardedTensor` state dict hook registration to check if torch distributed is available ([#10621](https://github.com/PyTorchLightning/pytorch-lightning/pull/10621))


- Fixed LigtningLite `_wrap_init` popping unexisting keys from DataLoader signature parameters  ([#10613](https://github.com/PyTorchLightning/pytorch-lightning/pull/10613))


- Fixed signals being registered within threads ([#10610](https://github.com/PyTorchLightning/pytorch-lightning/pull/10610))


- Fixed an issue that caused Lightning to extract the batch size even though it was set by the user in `LightningModule.log` ([#10408](https://github.com/PyTorchLightning/pytorch-lightning/pull/10408))


- Fixed `Trainer(move_metrics_to_cpu=True)` not moving the evaluation logged results to CPU ([#10631](https://github.com/PyTorchLightning/pytorch-lightning/pull/10631))


- Fixed the `{validation,test}_step` outputs getting moved to CPU with `Trainer(move_metrics_to_cpu=True)` ([#10631](https://github.com/PyTorchLightning/pytorch-lightning/pull/10631))



## [1.5.2] - 2021-11-16

### Fixed

- Fixed `CombinedLoader` and `max_size_cycle` didn't receive a `DistributedSampler` ([#10374](https://github.com/PyTorchLightning/pytorch-lightning/issues/10374))
- Fixed an issue where class or init-only variables of dataclasses were passed to the dataclass constructor in `utilities.apply_to_collection` ([#9702](https://github.com/PyTorchLightning/pytorch-lightning/issues/9702))
- Fixed `isinstance` not working with `init_meta_context`, materialized model not being moved to the device ([#10493](https://github.com/PyTorchLightning/metrics/pull/10493))
- Fixed an issue that prevented the Trainer to shutdown workers when execution is interrupted due to failure([#10463](https://github.com/PyTorchLightning/pytorch-lightning/issues/10463))
- Squeeze the early stopping monitor to remove empty tensor dimensions ([#10461](https://github.com/PyTorchLightning/pytorch-lightning/issues/10461))
- Fixed sampler replacement logic with `overfit_batches` to only replace the sample when `SequentialSampler` is not used ([#10486](https://github.com/PyTorchLightning/pytorch-lightning/issues/10486))
- Fixed scripting causing false positive deprecation warnings ([#10470](https://github.com/PyTorchLightning/pytorch-lightning/pull/10470), [#10555](https://github.com/PyTorchLightning/pytorch-lightning/pull/10555))
- Do not fail if batch size could not be inferred for logging when using DeepSpeed ([#10438](https://github.com/PyTorchLightning/pytorch-lightning/issues/10438))
- Fixed propagation of device and dtype information to submodules of LightningLite when they inherit from `DeviceDtypeModuleMixin` ([#10559](https://github.com/PyTorchLightning/pytorch-lightning/issues/10559))


## [1.5.1] - 2021-11-09

### Fixed

- Fixed `apply_to_collection(defaultdict)` ([#10316](https://github.com/PyTorchLightning/pytorch-lightning/issues/10316))
- Fixed failure when `DataLoader(batch_size=None)` is passed ([#10345](https://github.com/PyTorchLightning/pytorch-lightning/issues/10345))
- Fixed interception of `__init__` arguments for sub-classed DataLoader re-instantiation in Lite ([#10334](https://github.com/PyTorchLightning/pytorch-lightning/issues/10334))
- Fixed issue with pickling `CSVLogger` after a call to `CSVLogger.save` ([#10388](https://github.com/PyTorchLightning/pytorch-lightning/pull/10388))
- Fixed an import error being caused by `PostLocalSGD` when `torch.distributed` not available ([#10359](https://github.com/PyTorchLightning/pytorch-lightning/pull/10359))
- Fixed the logging with `on_step=True` in epoch-level hooks causing unintended side-effects. Logging with `on_step=True` in epoch-level hooks will now correctly raise an error ([#10409](https://github.com/PyTorchLightning/pytorch-lightning/pull/10409))
- Fixed deadlocks for distributed training with `RichProgressBar` ([#10428](https://github.com/PyTorchLightning/pytorch-lightning/pull/10428))
- Fixed an issue where the model wrapper in Lite converted non-floating point tensors to float ([#10429](https://github.com/PyTorchLightning/pytorch-lightning/pull/10429))
- Fixed an issue with inferring the dataset type in fault-tolerant training ([#10432](https://github.com/PyTorchLightning/pytorch-lightning/pull/10432))
- Fixed dataloader workers with `persistent_workers` being deleted on every iteration ([#10434](https://github.com/PyTorchLightning/pytorch-lightning/pull/10434))


## [1.5.0] - 2021-11-02

### Added

- Added support for monitoring the learning rate without schedulers in `LearningRateMonitor` ([#9786](https://github.com/PyTorchLightning/pytorch-lightning/issues/9786))
- Added registration of `ShardedTensor` state dict hooks in `LightningModule.__init__` if the PyTorch version supports `ShardedTensor` ([#8944](https://github.com/PyTorchLightning/pytorch-lightning/pull/8944))
- Added error handling including calling of `on_keyboard_interrupt()` and `on_exception()` for all entrypoints (fit, validate, test, predict) ([#8819](https://github.com/PyTorchLightning/pytorch-lightning/pull/8819))
- Added a flavor of `training_step` that takes `dataloader_iter` as an argument ([#8807](https://github.com/PyTorchLightning/pytorch-lightning/pull/8807))
- Added a `state_key` property to the `Callback` base class ([#6886](https://github.com/PyTorchLightning/pytorch-lightning/pull/6886))
- Added progress tracking to loops:
    * Integrated `TrainingEpochLoop.total_batch_idx` ([#8598](https://github.com/PyTorchLightning/pytorch-lightning/pull/8598))
    * Added `BatchProgress` and integrated `TrainingEpochLoop.is_last_batch` ([#9657](https://github.com/PyTorchLightning/pytorch-lightning/pull/9657))
    * Avoid optional `Tracker` attributes ([#9320](https://github.com/PyTorchLightning/pytorch-lightning/pull/9320))
    * Reset `current` progress counters when restarting an epoch loop that had already finished ([#9371](https://github.com/PyTorchLightning/pytorch-lightning/pull/9371))
    * Call `reset_on_restart` in the loop's `reset` hook instead of when loading a checkpoint ([#9561](https://github.com/PyTorchLightning/pytorch-lightning/pull/9561))
    * Use `completed` over `processed` in `reset_on_restart` ([#9656](https://github.com/PyTorchLightning/pytorch-lightning/pull/9656))
    * Renamed `reset_on_epoch` to `reset_on_run` ([#9658](https://github.com/PyTorchLightning/pytorch-lightning/pull/9658))
- Added `batch_size` and `rank_zero_only` arguments for `log_dict` to match `log` ([#8628](https://github.com/PyTorchLightning/pytorch-lightning/pull/8628))
- Added a check for unique GPU ids ([#8666](https://github.com/PyTorchLightning/pytorch-lightning/pull/8666))
- Added `ResultCollection` state_dict to the Loop `state_dict` and added support for distributed reload ([#8641](https://github.com/PyTorchLightning/pytorch-lightning/pull/8641))
- Added DeepSpeed collate checkpoint utility function ([#8701](https://github.com/PyTorchLightning/pytorch-lightning/pull/8701))
- Added a `handles_accumulate_grad_batches` property to the training type plugins ([#8856](https://github.com/PyTorchLightning/pytorch-lightning/pull/8856))
- Added a warning to `WandbLogger` when reusing a wandb run ([#8714](https://github.com/PyTorchLightning/pytorch-lightning/pull/8714))
- Added `log_graph` argument for `watch` method of `WandbLogger` ([#8662](https://github.com/PyTorchLightning/pytorch-lightning/pull/8662))
- `LightningCLI` additions:
  * Added `LightningCLI(run=False|True)` to choose whether to run a `Trainer` subcommand ([#8751](https://github.com/PyTorchLightning/pytorch-lightning/pull/8751))
  * Added support to call any trainer function from the `LightningCLI` via subcommands ([#7508](https://github.com/PyTorchLightning/pytorch-lightning/pull/7508))
  * Allow easy trainer re-instantiation ([#7508](https://github.com/PyTorchLightning/pytorch-lightning/pull/9241))
  * Automatically register all optimizers and learning rate schedulers ([#9565](https://github.com/PyTorchLightning/pytorch-lightning/pull/9565))
  * Allow registering custom optimizers and learning rate schedulers without subclassing the CLI ([#9565](https://github.com/PyTorchLightning/pytorch-lightning/pull/9565))
  * Support shorthand notation to instantiate optimizers and learning rate schedulers ([#9565](https://github.com/PyTorchLightning/pytorch-lightning/pull/9565))
  * Support passing lists of callbacks via command line ([#8815](https://github.com/PyTorchLightning/pytorch-lightning/pull/8815))
  * Support shorthand notation to instantiate models ([#9588](https://github.com/PyTorchLightning/pytorch-lightning/pull/9588))
  * Support shorthand notation to instantiate datamodules ([#10011](https://github.com/PyTorchLightning/pytorch-lightning/pull/10011))
  * Added `multifile` option to `LightningCLI` to enable/disable config saving to preserve multiple files structure ([#9073](https://github.com/PyTorchLightning/pytorch-lightning/pull/9073))
- Fault-tolerant training:
    * Added `FastForwardSampler` and `CaptureIterableDataset` injection to data loading utilities ([#8366](https://github.com/PyTorchLightning/pytorch-lightning/pull/8366))
    * Added `DataFetcher` to control fetching flow ([#8890](https://github.com/PyTorchLightning/pytorch-lightning/pull/8890))
    * Added `SharedCycleIteratorState` to prevent infinite loop ([#8889](https://github.com/PyTorchLightning/pytorch-lightning/pull/8889))
    * Added `CaptureMapDataset` for state management in map-style datasets ([#8891](https://github.com/PyTorchLightning/pytorch-lightning/pull/8891))
    * Added Fault Tolerant Training to `DataFetcher` ([#8891](https://github.com/PyTorchLightning/pytorch-lightning/pull/8891))
    * Replaced old prefetch iterator with new `DataFetcher` in training loop ([#8953](https://github.com/PyTorchLightning/pytorch-lightning/pull/8953))
    * Added partial support for global random state fault-tolerance in map-style datasets ([#8950](https://github.com/PyTorchLightning/pytorch-lightning/pull/8950))
    * Converted state to tuple explicitly when setting Python random state ([#9401](https://github.com/PyTorchLightning/pytorch-lightning/pull/9401))
    * Added support for restarting an optimizer loop (multiple optimizers) ([#9537](https://github.com/PyTorchLightning/pytorch-lightning/pull/9537))
    * Added support for restarting within Evaluation Loop ([#9563](https://github.com/PyTorchLightning/pytorch-lightning/pull/9563))
    * Added mechanism to detect that a signal has been sent so the Trainer can gracefully exit ([#9566](https://github.com/PyTorchLightning/pytorch-lightning/pull/9566))
    * Added support for skipping ahead to validation during the auto-restart of fitting ([#9681](https://github.com/PyTorchLightning/pytorch-lightning/pull/9681))
    * Added support for auto-restart if a fault-tolerant checkpoint is available ([#9722](https://github.com/PyTorchLightning/pytorch-lightning/pull/9722))
- Checkpoint saving and loading extensibility:
  * Added `CheckpointIO` plugin to expose checkpoint IO from training type plugin ([#8743](https://github.com/PyTorchLightning/pytorch-lightning/pull/8743))
  * Refactored `CheckpointConnector` to offload validation logic to the `CheckpointIO` plugin ([#9045](https://github.com/PyTorchLightning/pytorch-lightning/pull/9045))
  * Added `remove_checkpoint` to `CheckpointIO` plugin by moving the responsibility out of the `ModelCheckpoint` callback ([#9373](https://github.com/PyTorchLightning/pytorch-lightning/pull/9373))
  * Added `XLACheckpointIO` plugin ([#9972](https://github.com/PyTorchLightning/pytorch-lightning/pull/9972))
- Loop customization:
    * Added `Closure` and `AbstractClosure` classes ([#8642](https://github.com/PyTorchLightning/pytorch-lightning/pull/8642))
    * Refactored `TrainingBatchLoop` and extracted `OptimizerLoop`, splitting off automatic optimization into its own loop ([#9191](https://github.com/PyTorchLightning/pytorch-lightning/pull/9191))
    * Removed `TrainingBatchLoop.backward()`; manual optimization now calls directly into `Accelerator.backward()` and automatic optimization handles backward in new `OptimizerLoop` ([#9265](https://github.com/PyTorchLightning/pytorch-lightning/pull/9265))
    * Extracted `ManualOptimization` logic from `TrainingBatchLoop` into its own separate loop class ([#9266](https://github.com/PyTorchLightning/pytorch-lightning/pull/9266))
    * Added `OutputResult` and `ManualResult` classes ([#9437](https://github.com/PyTorchLightning/pytorch-lightning/pull/9437), [#9424](https://github.com/PyTorchLightning/pytorch-lightning/pull/9424))
    * Marked `OptimizerLoop.backward` as protected ([#9514](https://github.com/PyTorchLightning/pytorch-lightning/pull/9514))
    * Marked `FitLoop.should_accumulate` as protected ([#9515](https://github.com/PyTorchLightning/pytorch-lightning/pull/9515))
    * Marked several methods in `PredictionLoop` as protected: `on_predict_start`, `on_predict_epoch_end`, `on_predict_end`, `on_predict_model_eval` ([#9516](https://github.com/PyTorchLightning/pytorch-lightning/pull/9516))
    * Marked several methods in `EvaluationLoop` as protected: `get_max_batches`, `on_evaluation_model_eval`, `on_evaluation_model_train`, `on_evaluation_start`, `on_evaluation_epoch_start`, `on_evaluation_epoch_end`, `on_evaluation_end`, `reload_evaluation_dataloaders` ([#9516](https://github.com/PyTorchLightning/pytorch-lightning/pull/9516))
    * Marked several methods in `EvaluationEpochLoop` as protected: `on_evaluation_batch_start`, `evaluation_step`, `evaluation_step_end` ([#9516](https://github.com/PyTorchLightning/pytorch-lightning/pull/9516))
    * Added `yielding_training_step` example ([#9983](https://github.com/PyTorchLightning/pytorch-lightning/pull/9983))
- Added support for saving and loading state of multiple callbacks of the same type ([#7187](https://github.com/PyTorchLightning/pytorch-lightning/pull/7187))
- Added DeepSpeed Stage 1 support ([#8974](https://github.com/PyTorchLightning/pytorch-lightning/pull/8974))
- Added `Python dataclass` support for `LightningDataModule` ([#8272](https://github.com/PyTorchLightning/pytorch-lightning/issues/8272))
- Added sanitization of tensors when they get logged as hyperparameters in `TensorBoardLogger` ([#9031](https://github.com/PyTorchLightning/pytorch-lightning/pull/9031))
- Added `InterBatchParallelDataFetcher` ([#9020](https://github.com/PyTorchLightning/pytorch-lightning/pull/9020))
- Added `DataLoaderIterDataFetcher` ([#9020](https://github.com/PyTorchLightning/pytorch-lightning/pull/9020))
- Added `DataFetcher` within `Fit / Evaluation` Loop  ([#9047](https://github.com/PyTorchLightning/pytorch-lightning/pull/9047))
- Added a friendly error message when DDP attempts to spawn new distributed processes with rank > 0 ([#9005](https://github.com/PyTorchLightning/pytorch-lightning/pull/9005))
- Added Rich integration:
    * Added Rich progress bar ([#8929](https://github.com/PyTorchLightning/pytorch-lightning/pull/8929), [#9559](https://github.com/PyTorchLightning/pytorch-lightning/pull/9559))
    * Added Support for iterable datasets ([#9734](https://github.com/PyTorchLightning/pytorch-lightning/pull/9734))
    * Added `RichModelSummary` callback ([#9546](https://github.com/PyTorchLightning/pytorch-lightning/pull/9546))
    * Added `configure_columns` method to `RichProgressBar` ([#10288](https://github.com/PyTorchLightning/pytorch-lightning/pull/10288))
    * Added `leave` argument to `RichProgressBar` ([#10301](https://github.com/PyTorchLightning/pytorch-lightning/pull/10301))
- Added input validation logic for precision ([#9080](https://github.com/PyTorchLightning/pytorch-lightning/pull/9080))
- Added support for CPU AMP autocast ([#9084](https://github.com/PyTorchLightning/pytorch-lightning/pull/9084))
- Added `on_exception` callback hook ([#9183](https://github.com/PyTorchLightning/pytorch-lightning/pull/9183))
- Added a warning to DeepSpeed when inferring batch size ([#9221](https://github.com/PyTorchLightning/pytorch-lightning/pull/9221))
- Added `ModelSummary` callback ([#9344](https://github.com/PyTorchLightning/pytorch-lightning/pull/9344))
- Added `log_images`, `log_text` and `log_table` to `WandbLogger` ([#9545](https://github.com/PyTorchLightning/pytorch-lightning/pull/9545))
- Added `PL_RECONCILE_PROCESS` environment variable to enable process reconciliation regardless of cluster environment settings ([#9389](https://github.com/PyTorchLightning/pytorch-lightning/pull/9389))
- Added `get_device_stats` to the Accelerator interface and added its implementation for GPU and TPU ([#9586](https://github.com/PyTorchLightning/pytorch-lightning/pull/9586))
- Added a warning when an unknown key is encountered in the optimizer configuration, and when `OneCycleLR` is used with `"interval": "epoch"` ([#9666](https://github.com/PyTorchLightning/pytorch-lightning/pull/9666))
- Added `DeviceStatsMonitor` callback ([#9712](https://github.com/PyTorchLightning/pytorch-lightning/pull/9712))
- Added `enable_progress_bar` to the Trainer constructor ([#9664](https://github.com/PyTorchLightning/pytorch-lightning/pull/9664))
- Added `pl_legacy_patch` load utility for loading old checkpoints that have pickled legacy Lightning attributes ([#9166](https://github.com/PyTorchLightning/pytorch-lightning/pull/9166))
- Added support for `torch.use_deterministic_algorithms` ([#9121](https://github.com/PyTorchLightning/pytorch-lightning/pull/9121))
- Added automatic parameters tying for TPUs ([#9525](https://github.com/PyTorchLightning/pytorch-lightning/pull/9525))
- Added support for `torch.autograd.set_detect_anomaly` through `Trainer` constructor argument `detect_anomaly` ([#9848](https://github.com/PyTorchLightning/pytorch-lightning/pull/9848))
- Added `enable_model_summary` flag to Trainer ([#9699](https://github.com/PyTorchLightning/pytorch-lightning/pull/9699))
- Added `strategy` argument to Trainer ([#8597](https://github.com/PyTorchLightning/pytorch-lightning/pull/8597))
- Added `init_meta_context`, `materialize_module` utilities ([#9920](https://github.com/PyTorchLightning/pytorch-lightning/pull/9920))
- Added `TPUPrecisionPlugin` ([#10020](https://github.com/PyTorchLightning/pytorch-lightning/pull/#10020))
- Added `torch.bfloat16` support:
  * Added bfloat16 support for Lightning Trainer ([#9049](https://github.com/PyTorchLightning/pytorch-lightning/pull/9049))
  * Renamed `TPUHalfPrecisionPlugin` to `TPUBf16PrecisionPlugin` ([#10026](https://github.com/PyTorchLightning/pytorch-lightning/pull/10026))
  * Default to `precision=bf16` on CPU when `precision=16` is passed ([#10033](https://github.com/PyTorchLightning/pytorch-lightning/pull/10033))
  * Added support for `torch.autocast` ([#10053](https://github.com/PyTorchLightning/pytorch-lightning/pull/10053))
- Added `kfold` example for loop customization ([#9965](https://github.com/PyTorchLightning/pytorch-lightning/pull/9965))
- LightningLite:
    * Added `PrecisionPlugin.forward_context`, making it the default implementation for all `{train,val,test,predict}_step_context()` methods ([#9988](https://github.com/PyTorchLightning/pytorch-lightning/pull/9988))
    * Added `DDPSpawnPlugin.spawn()` for spawning new processes of a given function ([#10018](https://github.com/PyTorchLightning/pytorch-lightning/pull/10018), [#10022](https://github.com/PyTorchLightning/pytorch-lightning/pull/10022))
    * Added `TrainingTypePlugin.{_setup_model, _setup_optimizer}` methods ([#9994](https://github.com/PyTorchLightning/pytorch-lightning/pull/9994), [#10064](https://github.com/PyTorchLightning/pytorch-lightning/pull/10064))
    * Implemented `DataParallelPlugin._setup_model` ([#10010](https://github.com/PyTorchLightning/pytorch-lightning/pull/10010))
    * Implemented `DeepSpeedPlugin._setup_model_and_optimizers` ([#10009](https://github.com/PyTorchLightning/pytorch-lightning/pull/10009), [#10064](https://github.com/PyTorchLightning/pytorch-lightning/pull/10064))
    * Implemented `{DDPShardedPlugin,DDPShardedSpawnPlugin}._setup_model_and_optimizers` ([#10028](https://github.com/PyTorchLightning/pytorch-lightning/pull/10028), [#10064](https://github.com/PyTorchLightning/pytorch-lightning/pull/10064))
    * Added optional `model` argument to the `optimizer_step` methods in accelerators and plugins ([#10023](https://github.com/PyTorchLightning/pytorch-lightning/pull/10023))
    * Updated precision attributes in `DeepSpeedPlugin` ([#10164](https://github.com/PyTorchLightning/pytorch-lightning/pull/10164))
    * Added the ability to return a result from rank 0 in `DDPSpawnPlugin.spawn` ([#10162](https://github.com/PyTorchLightning/pytorch-lightning/pull/10162))
    * Added `pytorch_lightning.lite` package ([#10175](https://github.com/PyTorchLightning/pytorch-lightning/pull/10175))
    * Added `LightningLite` documentation ([#10043](https://github.com/PyTorchLightning/pytorch-lightning/pull/10043))
    * Added `LightningLite` examples ([#9987](https://github.com/PyTorchLightning/pytorch-lightning/pull/9987))
    * Make the `_LiteDataLoader` an iterator and add supports for custom dataloader ([#10279](https://github.com/PyTorchLightning/pytorch-lightning/pull/10279))
- Added `use_omegaconf` argument to `save_hparams_to_yaml` plugin ([#9170](https://github.com/PyTorchLightning/pytorch-lightning/pull/9170))
- Added `ckpt_path` argument for `Trainer.fit()` ([#10061](https://github.com/PyTorchLightning/pytorch-lightning/pull/10061))
- Added `auto_device_count` method to `Accelerators` ([#10222](https://github.com/PyTorchLightning/pytorch-lightning/pull/10222))
- Added support for `devices="auto"` ([#10264](https://github.com/PyTorchLightning/pytorch-lightning/pull/10264))
- Added a `filename` argument in `ModelCheckpoint.format_checkpoint_name` ([#9818](https://github.com/PyTorchLightning/pytorch-lightning/pull/9818))
- Added support for empty `gpus` list to run on CPU ([#10246](https://github.com/PyTorchLightning/pytorch-lightning/pull/10246))
- Added a warning if multiple batch sizes are found from ambiguous batch ([#10247](https://github.com/PyTorchLightning/pytorch-lightning/pull/10247))

### Changed

- Trainer now raises a `MisconfigurationException` when its methods are called with `ckpt_path="best"` but a checkpoint callback isn't configured ([#9841](https://github.com/PyTorchLightning/pytorch-lightning/pull/9841))
- Setting `Trainer(accelerator="ddp_cpu")` now does not spawn a subprocess if `num_processes` is kept `1` along with `num_nodes > 1` ([#9603](https://github.com/PyTorchLightning/pytorch-lightning/pull/9603))
- Module imports are now catching `ModuleNotFoundError` instead of `ImportError` ([#9867](https://github.com/PyTorchLightning/pytorch-lightning/pull/9867))
- `pytorch_lightning.loggers.neptune.NeptuneLogger` is now consistent with the new [neptune-client](https://github.com/neptune-ai/neptune-client) API; the old [neptune-client](https://github.com/neptune-ai/neptune-client) API is supported by `NeptuneClient` from the [neptune-contrib](https://github.com/neptune-ai/neptune-contrib) repo ([#6867](https://github.com/PyTorchLightning/pytorch-lightning/pull/6867))
- Parsing of `enums` type hyperparameters to be saved in the `haprams.yaml` file by TensorBoard and CSV loggers has been fixed and made in line with how OmegaConf parses it ([#9170](https://github.com/PyTorchLightning/pytorch-lightning/pull/9170))
- Parsing of the `gpus` Trainer argument has changed: `gpus="n"` (str) no longer selects the GPU index n and instead selects the first n devices ([#8770](https://github.com/PyTorchLightning/pytorch-lightning/pull/8770))
- `iteration_count` and other index attributes in the loops has been replaced with progress dataclasses ([#8477](https://github.com/PyTorchLightning/pytorch-lightning/pull/8477))
- The `trainer.lightning_module` reference is now properly set at the very beginning of a run ([#8536](https://github.com/PyTorchLightning/pytorch-lightning/pull/8536))
- The model weights now get loaded in all cases when the checkpoint path gets provided in validate/test/predict, regardless of whether the model instance is provided or not ([#8352](https://github.com/PyTorchLightning/pytorch-lightning/pull/8352))
- The `Trainer` functions `reset_{train,val,test,predict}_dataloader`, `reset_train_val_dataloaders`, and `request_dataloader` `model` argument is now optional ([#8536](https://github.com/PyTorchLightning/pytorch-lightning/pull/8536))
- Saved checkpoints will no longer use the type of a `Callback` as the key to avoid issues with unpickling ([#6886](https://github.com/PyTorchLightning/pytorch-lightning/pull/6886))
- Improved string conversion for `ResultCollection` ([#8622](https://github.com/PyTorchLightning/pytorch-lightning/pull/8622))
- `LightningCLI` changes:
    * `LightningCLI.init_parser` now returns the parser instance ([#8721](https://github.com/PyTorchLightning/pytorch-lightning/pull/8721))
    * `LightningCLI.add_core_arguments_to_parser`, `LightningCLI.parse_arguments` now take a `parser` argument ([#8721](https://github.com/PyTorchLightning/pytorch-lightning/pull/8721))
    * `LightningCLI.instantiate_trainer` now takes a config and a list of callbacks ([#8721](https://github.com/PyTorchLightning/pytorch-lightning/pull/8721))
    * Split `LightningCLI.add_core_arguments_to_parser` into `LightningCLI.add_default_arguments_to_parser` + `LightningCLI.add_core_arguments_to_parser` ([#8721](https://github.com/PyTorchLightning/pytorch-lightning/pull/8721))
- The accelerator and training type plugin `setup` hooks no longer have a `model` argument ([#8536](https://github.com/PyTorchLightning/pytorch-lightning/pull/8536))
- The accelerator and training type plugin `update_global_step` hook has been removed ([#8856](https://github.com/PyTorchLightning/pytorch-lightning/pull/8856))
- The coverage of `self.log`-ing in any `LightningModule` or `Callback` hook has been improved ([#8498](https://github.com/PyTorchLightning/pytorch-lightning/pull/8498))
- `self.log`-ing without a `Trainer` reference now raises a warning instead of an exception ([#9733](https://github.com/PyTorchLightning/pytorch-lightning/pull/9733))
- Removed restrictions in the Trainer that loggers can only log from rank 0; the existing logger behavior has not changed ([#8608](https://github.com/PyTorchLightning/pytorch-lightning/pull/8608))
- `Trainer.request_dataloader` now takes a `RunningStage` enum instance ([#8858](https://github.com/PyTorchLightning/pytorch-lightning/pull/8858))
- Changed `rank_zero_warn` to `NotImplementedError` in the `{train, val, test, predict}_dataloader` hooks that `Lightning(Data)Module` uses ([#9161](https://github.com/PyTorchLightning/pytorch-lightning/pull/9161))
- Moved `block_ddp_sync_behaviour` out of `TrainingBatchLoop` to loop utilities ([#9192](https://github.com/PyTorchLightning/pytorch-lightning/pull/9192))
- Executing the `optimizer_closure` is now required when overriding the `optimizer_step` hook ([#9360](https://github.com/PyTorchLightning/pytorch-lightning/pull/9360))
- Changed logging of `LightningModule` and `LightningDataModule` hyperparameters to raise an exception only if there are colliding keys with different values ([#9496](https://github.com/PyTorchLightning/pytorch-lightning/pull/9496))
- `seed_everything` now fails when an invalid seed value is passed instead of selecting a random seed ([#8787](https://github.com/PyTorchLightning/pytorch-lightning/pull/8787))
- The Trainer now calls `TrainingTypePlugin` collective APIs directly instead of going through the Accelerator reference ([#9677](https://github.com/PyTorchLightning/pytorch-lightning/pull/9677), [#9901](https://github.com/PyTorchLightning/pytorch-lightning/pull/9901))
- The tuner now usees a unique filename to save a temporary checkpoint ([#9682](https://github.com/PyTorchLightning/pytorch-lightning/pull/9682))
- Changed `HorovodPlugin.all_gather` to return a `torch.Tensor` instead of a list ([#9696](https://github.com/PyTorchLightning/pytorch-lightning/pull/9696))
- Changed Trainer connectors to be protected attributes:
    * Configuration Validator ([#9779](https://github.com/PyTorchLightning/pytorch-lightning/pull/9779))
- The `current_epoch` and `global_step` attributes now get restored irrespective of the Trainer task ([#9413](https://github.com/PyTorchLightning/pytorch-lightning/pull/9413))
- Trainer now raises an exception when requesting `amp_level` with native `amp_backend` ([#9755](https://github.com/PyTorchLightning/pytorch-lightning/pull/9755))
- Update the logic to check for accumulation steps with deepspeed ([#9826](https://github.com/PyTorchLightning/pytorch-lightning/pull/9826))
- `pytorch_lightning.utilities.grads.grad_norm` now raises an exception if parameter `norm_type <= 0` ([#9765](https://github.com/PyTorchLightning/pytorch-lightning/pull/9765))
- Updated error message for interactive incompatible plugins ([#9896](https://github.com/PyTorchLightning/pytorch-lightning/pull/9896))
- Moved the `optimizer_step` and `clip_gradients` hook from the `Accelerator` and `TrainingTypePlugin` into the `PrecisionPlugin` ([#10143](https://github.com/PyTorchLightning/pytorch-lightning/pull/10143), [#10029](https://github.com/PyTorchLightning/pytorch-lightning/pull/10029))
- `NativeMixedPrecisionPlugin` and its subclasses now take an optional `GradScaler` instance ([#10055](https://github.com/PyTorchLightning/pytorch-lightning/pull/10055))
- Trainer is now raising a `MisconfigurationException` instead of a warning if `Trainer.{validate/test}` is missing required methods ([#10016](https://github.com/PyTorchLightning/pytorch-lightning/pull/10016))
- Changed default value of the `max_steps` Trainer argument from `None` to -1 ([#9460](https://github.com/PyTorchLightning/pytorch-lightning/pull/9460))
- LightningModule now raises an error when calling `log(on_step=False, on_epoch=False)` ([#10227](https://github.com/PyTorchLightning/pytorch-lightning/pull/10227))
- Quantization aware training observers are now disabled by default during validating/testing/predicting stages ([#8540](https://github.com/PyTorchLightning/pytorch-lightning/pull/8540))
- Raised `MisconfigurationException` when total length of `dataloader` across ranks is zero, and give warning when total length is non-zero, but only local rank length is zero. ([#9827](https://github.com/PyTorchLightning/pytorch-lightning/pull/9827))
- Changed the model size calculation using `ByteCounter` ([#10123](https://github.com/PyTorchLightning/pytorch-lightning/pull/10123))
- Enabled `on_load_checkpoint` for `LightningDataModule` for all `trainer_fn` ([#10238](https://github.com/PyTorchLightning/pytorch-lightning/pull/10238))
- Allowed separate config files for parameters with class type when LightningCLI is in `subclass_mode=False` ([#10286](https://github.com/PyTorchLightning/pytorch-lightning/pull/10286))

### Deprecated

- Deprecated Trainer argument `terminate_on_nan` in favor of `detect_anomaly`([#9175](https://github.com/PyTorchLightning/pytorch-lightning/pull/9175))
- Deprecated `Trainer.terminate_on_nan` public attribute access ([#9849](https://github.com/PyTorchLightning/pytorch-lightning/pull/9849))
- Deprecated `LightningModule.summarize()` in favor of `pytorch_lightning.utilities.model_summary.summarize()` ([#8513](https://github.com/PyTorchLightning/pytorch-lightning/pull/8513))
- Deprecated `LightningModule.model_size` ([#8343](https://github.com/PyTorchLightning/pytorch-lightning/pull/8343))
- Deprecated `DataModule` properties: `train_transforms`, `val_transforms`, `test_transforms`, `size`, `dims` ([#8851](https://github.com/PyTorchLightning/pytorch-lightning/pull/8851))
- Deprecated `add_to_queue`, `get_from_queue` from `LightningModule` in favor of corresponding methods in the `DDPSpawnPlugin` ([#9118](https://github.com/PyTorchLightning/pytorch-lightning/pull/9118))
- Deprecated `LightningModule.get_progress_bar_dict` and `Trainer.progress_bar_dict` in favor of `pytorch_lightning.callbacks.progress.base.get_standard_metrics` and `ProgressBarBase.get_metrics` ([#8985](https://github.com/PyTorchLightning/pytorch-lightning/pull/8985))
- Deprecated `prepare_data_per_node` flag on Trainer and set it as a property of `DataHooks`, accessible in the `LightningModule` and `LightningDataModule` ([#8958](https://github.com/PyTorchLightning/pytorch-lightning/pull/8958))
- Deprecated the `TestTubeLogger` ([#9065](https://github.com/PyTorchLightning/pytorch-lightning/pull/9065))
- Deprecated `on_{train/val/test/predict}_dataloader()` from `LightningModule` and `LightningDataModule` ([#9098](https://github.com/PyTorchLightning/pytorch-lightning/pull/9098))
- Deprecated `on_keyboard_interrupt` callback hook in favor of new `on_exception` hook ([#9260](https://github.com/PyTorchLightning/pytorch-lightning/pull/9260))
- Deprecated passing `process_position` to the `Trainer` constructor in favor of adding the `ProgressBar` callback with `process_position` directly to the list of callbacks ([#9222](https://github.com/PyTorchLightning/pytorch-lightning/pull/9222))
- Deprecated passing `flush_logs_every_n_steps` as a Trainer argument, instead pass it to the logger init if supported ([#9366](https://github.com/PyTorchLightning/pytorch-lightning/pull/9366))
- Deprecated `LightningLoggerBase.close`, `LoggerCollection.close` in favor of `LightningLoggerBase.finalize`, `LoggerCollection.finalize` ([#9422](https://github.com/PyTorchLightning/pytorch-lightning/pull/9422))
- Deprecated passing `progress_bar_refresh_rate` to the `Trainer` constructor in favor of adding the `ProgressBar` callback with `refresh_rate` directly to the list of callbacks, or passing `enable_progress_bar=False` to disable the progress bar ([#9616](https://github.com/PyTorchLightning/pytorch-lightning/pull/9616))
- Deprecated `LightningDistributed` and moved the broadcast logic to `DDPPlugin` and `DDPSpawnPlugin` directly ([#9691](https://github.com/PyTorchLightning/pytorch-lightning/pull/9691))
- Deprecated passing `stochastic_weight_avg` to the `Trainer` constructor in favor of adding the `StochasticWeightAveraging` callback directly to the list of callbacks ([#8989](https://github.com/PyTorchLightning/pytorch-lightning/pull/8989))
- Deprecated Accelerator collective API `barrier`, `broadcast`, and `all_gather` in favor of calling the `TrainingTypePlugin` collective API directly ([#9677](https://github.com/PyTorchLightning/pytorch-lightning/pull/9677))
- Deprecated `checkpoint_callback` from the `Trainer` constructor in favor of `enable_checkpointing` ([#9754](https://github.com/PyTorchLightning/pytorch-lightning/pull/9754))
- Deprecated the `LightningModule.on_post_move_to_device` method ([#9525](https://github.com/PyTorchLightning/pytorch-lightning/pull/9525))
- Deprecated `pytorch_lightning.core.decorators.parameter_validation` in favor of `pytorch_lightning.utilities.parameter_tying.set_shared_parameters` ([#9525](https://github.com/PyTorchLightning/pytorch-lightning/pull/9525))
- Deprecated passing `weights_summary` to the `Trainer` constructor in favor of adding the `ModelSummary` callback with `max_depth` directly to the list of callbacks ([#9699](https://github.com/PyTorchLightning/pytorch-lightning/pull/9699))
- Deprecated `log_gpu_memory`, `gpu_metrics`, and util funcs in favor of `DeviceStatsMonitor` callback ([#9921](https://github.com/PyTorchLightning/pytorch-lightning/pull/9921))
- Deprecated `GPUStatsMonitor` and `XLAStatsMonitor` in favor of `DeviceStatsMonitor` callback ([#9924](https://github.com/PyTorchLightning/pytorch-lightning/pull/9924))
- Deprecated setting `Trainer(max_steps=None)`; To turn off the limit, set `Trainer(max_steps=-1)` (default) ([#9460](https://github.com/PyTorchLightning/pytorch-lightning/pull/9460))
- Deprecated access to the `AcceleratorConnector.is_slurm_managing_tasks` attribute and marked it as protected ([#10101](https://github.com/PyTorchLightning/pytorch-lightning/pull/10101))
- Deprecated access to the `AcceleratorConnector.configure_slurm_ddp` method and marked it as protected ([#10101](https://github.com/PyTorchLightning/pytorch-lightning/pull/10101))
- Deprecated passing `resume_from_checkpoint` to the `Trainer` constructor in favor of `trainer.fit(ckpt_path=)` ([#10061](https://github.com/PyTorchLightning/pytorch-lightning/pull/10061))
- Deprecated `ClusterEnvironment.creates_children()` in favor of `ClusterEnvironment.creates_processes_externally` (property) ([#10106](https://github.com/PyTorchLightning/pytorch-lightning/pull/10106))
- Deprecated `PrecisionPlugin.master_params()` in favor of `PrecisionPlugin.main_params()` ([#10105](https://github.com/PyTorchLightning/pytorch-lightning/pull/10105))
- Deprecated `lr_sch_names` from `LearningRateMonitor` ([#10066](https://github.com/PyTorchLightning/pytorch-lightning/pull/10066))
- Deprecated `ProgressBar` callback in favor of `TQDMProgressBar` ([#10134](https://github.com/PyTorchLightning/pytorch-lightning/pull/10134))

### Removed

- Removed deprecated `metrics` ([#8586](https://github.com/PyTorchLightning/pytorch-lightning/pull/8586/))
- Removed the deprecated `outputs` argument in both the `LightningModule.on_train_epoch_end` and `Callback.on_train_epoch_end` hooks ([#8587](https://github.com/PyTorchLightning/pytorch-lightning/pull/8587))
- Removed the deprecated `TrainerLoggingMixin` class ([#8609](https://github.com/PyTorchLightning/pytorch-lightning/pull/8609))
- Removed the deprecated `TrainerTrainingTricksMixin` class ([#8679](https://github.com/PyTorchLightning/pytorch-lightning/pull/8679))
- Removed the deprecated `optimizer_idx` from `training_step` as an accepted argument in manual optimization ([#8576](https://github.com/PyTorchLightning/pytorch-lightning/pull/8576))
- Removed support for the deprecated `on_save_checkpoint` signature. The hook now takes a `checkpoint` positional parameter ([#8697](https://github.com/PyTorchLightning/pytorch-lightning/pull/8697))
- Removed support for the deprecated `on_load_checkpoint` signature. The hook now takes a `pl_module` positional parameter ([#8697](https://github.com/PyTorchLightning/pytorch-lightning/pull/8697))
- Removed the deprecated `save_function` property in `ModelCheckpoint` ([#8680](https://github.com/PyTorchLightning/pytorch-lightning/pull/8680))
- Removed the deprecated `model` argument from `ModelCheckpoint.save_checkpoint` ([#8688](https://github.com/PyTorchLightning/pytorch-lightning/pull/8688))
- Removed the deprecated `sync_step` argument from `WandbLogger` ([#8763](https://github.com/PyTorchLightning/pytorch-lightning/pull/8763))
- Removed the deprecated `Trainer.truncated_bptt_steps` in favor of `LightningModule.truncated_bptt_steps` ([#8826](https://github.com/PyTorchLightning/pytorch-lightning/pull/8826))
- Removed `LightningModule.write_predictions` and `LightningModule.write_predictions_dict` ([#8850](https://github.com/PyTorchLightning/pytorch-lightning/pull/8850))
- Removed `on_reset_*_dataloader` hooks in TrainingType Plugins and Accelerators ([#8858](https://github.com/PyTorchLightning/pytorch-lightning/pull/8858))
- Removed deprecated `GradInformation` module in favor of `pytorch_lightning.utilities.grads` ([#8831](https://github.com/PyTorchLightning/pytorch-lightning/pull/8831/))
- Removed `TrainingTypePlugin.on_save` and `Accelerator.on_save` ([#9023](https://github.com/PyTorchLightning/pytorch-lightning/pull/9023))
- Removed `{Accelerator,TrainingTypePlugin,PrecisionPlugin}.post_optimizer_step` ([#9746](https://github.com/PyTorchLightning/pytorch-lightning/pull/9746))
- Removed deprecated `connect_precision_plugin` and `connect_training_type_plugin` from `Accelerator` ([#9019](https://github.com/PyTorchLightning/pytorch-lightning/pull/9019))
- Removed `on_train_epoch_end` from `Accelerator` ([#9035](https://github.com/PyTorchLightning/pytorch-lightning/pull/9035))
- Removed `InterBatchProcessor` in favor of `DataLoaderIterDataFetcher` ([#9052](https://github.com/PyTorchLightning/pytorch-lightning/pull/9052))
- Removed `Plugin` in `base_plugin.py` in favor of accessing `TrainingTypePlugin` and `PrecisionPlugin` directly instead ([#9066](https://github.com/PyTorchLightning/pytorch-lightning/pull/9066))
- Removed `teardown` from `ParallelPlugin` ([#8943](https://github.com/PyTorchLightning/pytorch-lightning/pull/8943))
- Removed deprecated `profiled_functions` argument from `PyTorchProfiler` ([#9178](https://github.com/PyTorchLightning/pytorch-lightning/pull/9178))
- Removed deprecated `pytorch_lighting.utilities.argparse_utils` module ([#9166](https://github.com/PyTorchLightning/pytorch-lightning/pull/9166))
- Removed deprecated property `Trainer.running_sanity_check` in favor of `Trainer.sanity_checking` ([#9209](https://github.com/PyTorchLightning/pytorch-lightning/pull/9209))
- Removed deprecated `BaseProfiler.output_filename` arg from it and its descendants in favor of `dirpath` and `filename` ([#9214](https://github.com/PyTorchLightning/pytorch-lightning/pull/9214))
- Removed deprecated property `ModelCheckpoint.period` in favor of `ModelCheckpoint.every_n_epochs` ([#9213](https://github.com/PyTorchLightning/pytorch-lightning/pull/9213))
- Removed deprecated `auto_move_data` decorator ([#9231](https://github.com/PyTorchLightning/pytorch-lightning/pull/9231))
- Removed deprecated property `LightningModule.datamodule` in favor of `Trainer.datamodule` ([#9233](https://github.com/PyTorchLightning/pytorch-lightning/pull/9233))
- Removed deprecated properties `DeepSpeedPlugin.cpu_offload*` in favor of `offload_optimizer`, `offload_parameters` and `pin_memory` ([#9244](https://github.com/PyTorchLightning/pytorch-lightning/pull/9244))
- Removed deprecated property `AcceleratorConnector.is_using_torchelastic` in favor of `TorchElasticEnvironment.is_using_torchelastic()` ([#9729](https://github.com/PyTorchLightning/pytorch-lightning/pull/9729))
- Removed `pytorch_lightning.utilities.debugging.InternalDebugger` ([#9680](https://github.com/PyTorchLightning/pytorch-lightning/pull/9680))
- Removed `call_configure_sharded_model_hook` property from `Accelerator` and `TrainingTypePlugin` ([#9612](https://github.com/PyTorchLightning/pytorch-lightning/pull/9612))
- Removed `TrainerProperties` mixin and moved property definitions directly into `Trainer` ([#9495](https://github.com/PyTorchLightning/pytorch-lightning/pull/9495))
- Removed a redundant warning with `ModelCheckpoint(monitor=None)` callback ([#9875](https://github.com/PyTorchLightning/pytorch-lightning/pull/9875))
- Remove `epoch` from `trainer.logged_metrics` ([#9904](https://github.com/PyTorchLightning/pytorch-lightning/pull/9904))
- Removed `should_rank_save_checkpoint` property from Trainer ([#9433](https://github.com/PyTorchLightning/pytorch-lightning/pull/9433))
- Remove deprecated `distributed_backend` from `Trainer` ([#10017](https://github.com/PyTorchLightning/pytorch-lightning/pull/10017))
- Removed `process_idx` from the `{DDPSpawnPlugin,TPUSpawnPlugin}.new_process` methods ([#10022](https://github.com/PyTorchLightning/pytorch-lightning/pull/10022))
- Removed automatic patching of `{train,val,test,predict}_dataloader()` on the `LightningModule` ([#9764](https://github.com/PyTorchLightning/pytorch-lightning/pull/9764))
- Removed `pytorch_lightning.trainer.connectors.OptimizerConnector` ([#10120](https://github.com/PyTorchLightning/pytorch-lightning/pull/10120))

### Fixed

- Fixed ImageNet evaluation in example ([#10179](https://github.com/PyTorchLightning/pytorch-lightning/pull/10179))
- Fixed an issue with logger outputs not being finalized correctly after prediction runs ([#8685](https://github.com/PyTorchLightning/pytorch-lightning/pull/8685))
- Fixed `move_metrics_to_cpu` moving the loss to CPU while training on device ([#9308](https://github.com/PyTorchLightning/pytorch-lightning/pull/9308))
- Fixed incorrect main progress bar indicator when resuming training mid-epoch ([#9310](https://github.com/PyTorchLightning/pytorch-lightning/pull/9310))
- Fixed an issue with freeing memory of datafetchers during teardown ([#9387](https://github.com/PyTorchLightning/pytorch-lightning/pull/9387))
- Fixed a bug where the training step output needed to be `deepcopy`-ed ([#9349](https://github.com/PyTorchLightning/pytorch-lightning/pull/9349))
- Fixed an issue with freeing memory allocated by the data iterators in `Loop.on_run_end` ([#9386](https://github.com/PyTorchLightning/pytorch-lightning/pull/9386), [#9915](https://github.com/PyTorchLightning/pytorch-lightning/pull/9915))
- Fixed `BasePredictionWriter` not returning the batch indices in a non-distributed setting ([#9432](https://github.com/PyTorchLightning/pytorch-lightning/pull/9432))
- Fixed an error when running in XLA environments with no TPU attached ([#9572](https://github.com/PyTorchLightning/pytorch-lightning/pull/9572))
- Fixed check on torchmetrics logged whose `compute()` output is a multielement tensor ([#9582](https://github.com/PyTorchLightning/pytorch-lightning/pull/9582))
- Fixed gradient accumulation for `DDPShardedPlugin` ([#9122](https://github.com/PyTorchLightning/pytorch-lightning/pull/9122))
- Fixed missing DeepSpeed distributed call ([#9540](https://github.com/PyTorchLightning/pytorch-lightning/pull/9540))
- Fixed an issue with wrapped LightningModule during evaluation; The LightningModule no longer gets wrapped with data-parallel modules when not fitting in `DDPPlugin`, `DDPSpawnPlugin`, `DDPShardedPlugin`, `DDPSpawnShardedPlugin` ([#9096](https://github.com/PyTorchLightning/pytorch-lightning/pull/9096))
- Fixed `trainer.accumulate_grad_batches` to be an int on init. The default value for it is now `None` inside Trainer ([#9652](https://github.com/PyTorchLightning/pytorch-lightning/pull/9652))
- Fixed `broadcast` in `DDPPlugin` and `DDPSpawnPlugin` to respect the `src` input ([#9691](https://github.com/PyTorchLightning/pytorch-lightning/pull/9691))
- Fixed `self.log(on_epoch=True, reduce_fx=sum))` for the `on_batch_start` and `on_train_batch_start` hooks ([#9791](https://github.com/PyTorchLightning/pytorch-lightning/pull/9791))
- Fixed `self.log(on_epoch=True)` for the `on_batch_start` and `on_train_batch_start` hooks ([#9780](https://github.com/PyTorchLightning/pytorch-lightning/pull/9780))
- Fixed restoring training state during `Trainer.fit` only ([#9413](https://github.com/PyTorchLightning/pytorch-lightning/pull/9413))
- Fixed DeepSpeed and Lightning both calling the scheduler ([#9788](https://github.com/PyTorchLightning/pytorch-lightning/pull/9788))
- Fixed missing arguments when saving hyperparameters from the parent class but not from the child class ([#9800](https://github.com/PyTorchLightning/pytorch-lightning/pull/9800))
- Fixed DeepSpeed GPU device IDs ([#9847](https://github.com/PyTorchLightning/pytorch-lightning/pull/9847))
- Reset `val_dataloader` in `tuner/batch_size_scaling` ([#9857](https://github.com/PyTorchLightning/pytorch-lightning/pull/9857))
- Fixed use of `LightningCLI` in computer_vision_fine_tuning.py example ([#9934](https://github.com/PyTorchLightning/pytorch-lightning/pull/9934))
- Fixed issue with non-init dataclass fields in `apply_to_collection` ([#9963](https://github.com/PyTorchLightning/pytorch-lightning/issues/9963))
- Reset `val_dataloader` in `tuner/batch_size_scaling` for binsearch ([#9975](https://github.com/PyTorchLightning/pytorch-lightning/pull/9975))
- Fixed logic to check for spawn in dataloader `TrainerDataLoadingMixin._worker_check` ([#9902](https://github.com/PyTorchLightning/pytorch-lightning/pull/9902))
- Fixed `train_dataloader` getting loaded twice when resuming from a checkpoint during `Trainer.fit()` ([#9671](https://github.com/PyTorchLightning/pytorch-lightning/pull/9671))
- Fixed `LearningRateMonitor` logging with multiple param groups optimizer with no scheduler ([#10044](https://github.com/PyTorchLightning/pytorch-lightning/pull/10044))
- Fixed undesired side effects being caused by `Trainer` patching dataloader methods on the `LightningModule` ([#9764](https://github.com/PyTorchLightning/pytorch-lightning/pull/9764))
- Fixed gradients not being unscaled when clipping or logging the gradient norm ([#9287](https://github.com/PyTorchLightning/pytorch-lightning/pull/9287))
- Fixed `on_before_optimizer_step` getting called before the optimizer closure (including backward) has run ([#10167](https://github.com/PyTorchLightning/pytorch-lightning/pull/10167))
- Fixed monitor value in `ModelCheckpoint` getting moved to the wrong device in a special case where it becomes NaN ([#10118](https://github.com/PyTorchLightning/pytorch-lightning/pull/10118))
- Fixed creation of `dirpath` in `BaseProfiler` if it doesn't exist ([#10073](https://github.com/PyTorchLightning/pytorch-lightning/pull/10073))
- Fixed incorrect handling of sigterm ([#10189](https://github.com/PyTorchLightning/pytorch-lightning/pull/10189))
- Fixed bug where `log(on_step=True, on_epoch=True, sync_dist=True)` wouldn't reduce the value on step ([#10227](https://github.com/PyTorchLightning/pytorch-lightning/pull/10227))
- Fixed an issue with `pl.utilities.seed.reset_seed` converting the `PL_SEED_WORKERS` environment variable to `bool` ([#10099](https://github.com/PyTorchLightning/pytorch-lightning/pull/10099))
- Fixed iterating over a logger collection when `fast_dev_run > 0` ([#10232](https://github.com/PyTorchLightning/pytorch-lightning/pull/10232))
- Fixed `batch_size` in `ResultCollection` not being reset to 1 on epoch end ([#10242](https://github.com/PyTorchLightning/pytorch-lightning/pull/10242))
- Fixed `distrib_type` not being set when training plugin instances are being passed to the Trainer ([#10251](https://github.com/PyTorchLightning/pytorch-lightning/pull/10251))


## [1.4.9] - 2021-09-30

- Fixed `lr_find` to generate same results on multiple calls ([#9704](https://github.com/PyTorchLightning/pytorch-lightning/pull/9704))
- Fixed `reset` metrics on validation epoch end ([#9717](https://github.com/PyTorchLightning/pytorch-lightning/pull/9717))
- Fixed input validation for `gradient_clip_val`, `gradient_clip_algorithm`, `track_grad_norm` and `terminate_on_nan` Trainer arguments ([#9595](https://github.com/PyTorchLightning/pytorch-lightning/pull/9595))
- Reset metrics before each task starts ([#9410](https://github.com/PyTorchLightning/pytorch-lightning/pull/9410))


## [1.4.8] - 2021-09-22

- Fixed error reporting in DDP process reconciliation when processes are launched by an external agent ([#9389](https://github.com/PyTorchLightning/pytorch-lightning/pull/9389))
- Added PL_RECONCILE_PROCESS environment variable to enable process reconciliation regardless of cluster environment settings ([#9389](https://github.com/PyTorchLightning/pytorch-lightning/pull/9389))
- Fixed `add_argparse_args` raising `TypeError` when args are typed as `typing.Generic` in Python 3.6 ([#9554](https://github.com/PyTorchLightning/pytorch-lightning/pull/9554))
- Fixed back-compatibility for saving hyperparameters from a single container and inferring its argument name by reverting [#9125](https://github.com/PyTorchLightning/pytorch-lightning/pull/9125) ([#9642](https://github.com/PyTorchLightning/pytorch-lightning/pull/9642))


## [1.4.7] - 2021-09-14

- Fixed logging of nan parameters ([#9364](https://github.com/PyTorchLightning/pytorch-lightning/pull/9364))
- Fixed `replace_sampler` missing the batch size under specific conditions ([#9367](https://github.com/PyTorchLightning/pytorch-lightning/pull/9367))
- Pass init args to ShardedDataParallel ([#9483](https://github.com/PyTorchLightning/pytorch-lightning/pull/9483))
- Fixed collision of user argument when using ShardedDDP ([#9512](https://github.com/PyTorchLightning/pytorch-lightning/pull/9512))
- Fixed DeepSpeed crash for RNNs ([#9489](https://github.com/PyTorchLightning/pytorch-lightning/pull/9489))


## [1.4.6] - 2021-09-07

- Fixed an issues with export to ONNX format when a model has multiple inputs ([#8800](https://github.com/PyTorchLightning/pytorch-lightning/pull/8800))
- Removed deprecation warnings being called for `on_{task}_dataloader` ([#9279](https://github.com/PyTorchLightning/pytorch-lightning/pull/9279))
- Fixed save/load/resume from checkpoint for DeepSpeed Plugin (
    [#8397](https://github.com/PyTorchLightning/pytorch-lightning/pull/8397),
    [#8644](https://github.com/PyTorchLightning/pytorch-lightning/pull/8644),
    [#8627](https://github.com/PyTorchLightning/pytorch-lightning/pull/8627))
- Fixed `EarlyStopping` running on train epoch end when `check_val_every_n_epoch>1` is set ([#9156](https://github.com/PyTorchLightning/pytorch-lightning/pull/9156))
- Fixed an issue with logger outputs not being finalized correctly after prediction runs ([#8333](https://github.com/PyTorchLightning/pytorch-lightning/issues/8333))
- Fixed the Apex and DeepSpeed plugin closure running after the `on_before_optimizer_step` hook ([#9288](https://github.com/PyTorchLightning/pytorch-lightning/issues/9288))
- Fixed the Native AMP plugin closure not running with manual optimization ([#9288](https://github.com/PyTorchLightning/pytorch-lightning/issues/9288))
- Fixed bug where data-loading functions where not getting the correct running stage passed ([#8858](https://github.com/PyTorchLightning/pytorch-lightning/pull/8858))
- Fixed intra-epoch evaluation outputs staying in memory when the respective `*_epoch_end` hook wasn't overridden ([#9261](https://github.com/PyTorchLightning/pytorch-lightning/pull/9261))
- Fixed error handling in DDP process reconciliation when `_sync_dir` was not initialized ([#9267](https://github.com/PyTorchLightning/pytorch-lightning/pull/9267))
- Fixed PyTorch Profiler not enabled for manual optimization ([#9316](https://github.com/PyTorchLightning/pytorch-lightning/pull/9316))
- Fixed inspection of other args when a container is specified in `save_hyperparameters` ([#9125](https://github.com/PyTorchLightning/pytorch-lightning/pull/9125))
- Fixed signature of `Timer.on_train_epoch_end` and `StochasticWeightAveraging.on_train_epoch_end` to prevent unwanted deprecation warnings ([#9347](https://github.com/PyTorchLightning/pytorch-lightning/pull/9347))


## [1.4.5] - 2021-08-31

- Fixed reduction using `self.log(sync_dict=True, reduce_fx={mean,max})` ([#9142](https://github.com/PyTorchLightning/pytorch-lightning/pull/9142))
- Fixed not setting a default value for `max_epochs` if `max_time` was specified on the `Trainer` constructor ([#9072](https://github.com/PyTorchLightning/pytorch-lightning/pull/9072))
- Fixed the CometLogger, no longer modifies the metrics in place. Instead creates a copy of metrics before performing any operations ([#9150](https://github.com/PyTorchLightning/pytorch-lightning/pull/9150))
- Fixed `DDP` "CUDA error: initialization error" due to a `copy` instead of `deepcopy` on `ResultCollection` ([#9239](https://github.com/PyTorchLightning/pytorch-lightning/pull/9239))


## [1.4.4] - 2021-08-24

- Fixed a bug in the binary search mode of auto batch size scaling where exception was raised if the first trainer run resulted in OOM ([#8954](https://github.com/PyTorchLightning/pytorch-lightning/pull/8954))
- Fixed a bug causing logging with `log_gpu_memory='min_max'` not working ([#9013](https://github.com/PyTorchLightning/pytorch-lightning/pull/9013))


## [1.4.3] - 2021-08-17

- Fixed plateau scheduler stepping on incomplete epoch ([#8861](https://github.com/PyTorchLightning/pytorch-lightning/pull/8861))
- Fixed infinite loop with `CycleIterator` and multiple loaders ([#8889](https://github.com/PyTorchLightning/pytorch-lightning/pull/8889))
- Fixed `StochasticWeightAveraging` with a list of learning rates not applying them to each param group ([#8747](https://github.com/PyTorchLightning/pytorch-lightning/issues/8747))
- Restore original loaders if replaced by entrypoint ([#8885](https://github.com/PyTorchLightning/pytorch-lightning/pull/8885))
- Fixed lost reference to `_Metadata` object in `ResultMetricCollection` ([#8932](https://github.com/PyTorchLightning/pytorch-lightning/pull/8932))
- Ensure the existence of `DDPPlugin._sync_dir` in `reconciliate_processes` ([#8939](https://github.com/PyTorchLightning/pytorch-lightning/pull/8939))


## [1.4.2] - 2021-08-10

- Fixed recursive call for `apply_to_collection(include_none=False)` ([#8719](https://github.com/PyTorchLightning/pytorch-lightning/pull/8719))
- Fixed truncated backprop through time enablement when set as a property on the LightningModule and not the Trainer ([#8804](https://github.com/PyTorchLightning/pytorch-lightning/pull/8804/))
- Fixed comments and exception message for metrics_to_scalars ([#8782](https://github.com/PyTorchLightning/pytorch-lightning/pull/8782/))
- Fixed typo error in LightningLoggerBase.after_save_checkpoint docstring ([#8737](https://github.com/PyTorchLightning/pytorch-lightning/pull/8737/))


## [1.4.1] - 2021-08-03

- Fixed `trainer.fit_loop.split_idx` always returning `None` ([#8601](https://github.com/PyTorchLightning/pytorch-lightning/pull/8601))
- Fixed references for `ResultCollection.extra` ([#8622](https://github.com/PyTorchLightning/pytorch-lightning/pull/8622))
- Fixed reference issues during epoch end result collection ([#8621](https://github.com/PyTorchLightning/pytorch-lightning/pull/8621))
- Fixed horovod auto-detection when horovod is not installed and the launcher is `mpirun` ([#8610](https://github.com/PyTorchLightning/pytorch-lightning/pull/8610))
- Fixed an issue with `training_step` outputs not getting collected correctly for `training_epoch_end` ([#8613](https://github.com/PyTorchLightning/pytorch-lightning/pull/8613))
- Fixed distributed types support for CPUs ([#8667](https://github.com/PyTorchLightning/pytorch-lightning/pull/8667))
- Fixed a deadlock issue with DDP and torchelastic ([#8655](https://github.com/PyTorchLightning/pytorch-lightning/pull/8655))
- Fixed `accelerator=ddp` choice for CPU ([#8645](https://github.com/PyTorchLightning/pytorch-lightning/pull/8645))


## [1.4.0] - 2021-07-27

### Added

- Added `extract_batch_size` utility and corresponding tests to extract batch dimension from multiple batch types ([#8357](https://github.com/PyTorchLightning/pytorch-lightning/pull/8357/))
- Added support for named parameter groups in `LearningRateMonitor` ([#7987](https://github.com/PyTorchLightning/pytorch-lightning/pull/7987))
- Added `dataclass` support for `pytorch_lightning.utilities.apply_to_collection` ([#7935](https://github.com/PyTorchLightning/pytorch-lightning/pull/7935))
- Added support to `LightningModule.to_torchscript` for saving to custom filesystems with `fsspec` ([#7617](https://github.com/PyTorchLightning/pytorch-lightning/pull/7617))
- Added `KubeflowEnvironment` for use with the `PyTorchJob` operator in Kubeflow
- Added LightningCLI support for config files on object stores ([#7521](https://github.com/PyTorchLightning/pytorch-lightning/pull/7521))
- Added `ModelPruning(prune_on_train_epoch_end=True|False)` to choose when to apply pruning ([#7704](https://github.com/PyTorchLightning/pytorch-lightning/pull/7704))
- Added support for checkpointing based on a provided time interval during training ([#7515](https://github.com/PyTorchLightning/pytorch-lightning/pull/7515))
- Progress tracking
  * Added dataclasses for progress tracking ([#6603](https://github.com/PyTorchLightning/pytorch-lightning/pull/6603),
    [#7574](https://github.com/PyTorchLightning/pytorch-lightning/pull/7574),
    [#8140](https://github.com/PyTorchLightning/pytorch-lightning/pull/8140),
    [#8362](https://github.com/PyTorchLightning/pytorch-lightning/pull/8362))
  * Add `{,load_}state_dict` to the progress tracking dataclasses ([#8140](https://github.com/PyTorchLightning/pytorch-lightning/pull/8140))
  * Connect the progress tracking dataclasses to the loops ([#8244](https://github.com/PyTorchLightning/pytorch-lightning/pull/8244),
    [#8362](https://github.com/PyTorchLightning/pytorch-lightning/pull/8362))
  * Do not reset the progress tracking dataclasses total counters ([#8475](https://github.com/PyTorchLightning/pytorch-lightning/pull/8475))
- Added support for passing a `LightningDataModule` positionally as the second argument to `trainer.{validate,test,predict}` ([#7431](https://github.com/PyTorchLightning/pytorch-lightning/pull/7431))
- Added argument `trainer.predict(ckpt_path)` ([#7430](https://github.com/PyTorchLightning/pytorch-lightning/pull/7430))
- Added `clip_grad_by_value` support for TPUs ([#7025](https://github.com/PyTorchLightning/pytorch-lightning/pull/7025))
- Added support for passing any class to `is_overridden` ([#7918](https://github.com/PyTorchLightning/pytorch-lightning/pull/7918))
- Added `sub_dir` parameter to `TensorBoardLogger` ([#6195](https://github.com/PyTorchLightning/pytorch-lightning/pull/6195))
- Added correct `dataloader_idx` to batch transfer hooks ([#6241](https://github.com/PyTorchLightning/pytorch-lightning/pull/6241))
- Added `include_none=bool` argument to `apply_to_collection` ([#7769](https://github.com/PyTorchLightning/pytorch-lightning/pull/7769))
- Added `apply_to_collections` to apply a function to two zipped collections ([#7769](https://github.com/PyTorchLightning/pytorch-lightning/pull/7769))
- Added `ddp_fully_sharded` support ([#7487](https://github.com/PyTorchLightning/pytorch-lightning/pull/7487))
- Added `should_rank_save_checkpoint` property to Training Plugins ([#7684](https://github.com/PyTorchLightning/pytorch-lightning/pull/7684))
- Added `log_grad_norm` hook to `LightningModule` to customize the logging of gradient norms ([#7873](https://github.com/PyTorchLightning/pytorch-lightning/pull/7873))
- Added `save_config_filename` init argument to `LightningCLI` to ease resolving name conflicts ([#7741](https://github.com/PyTorchLightning/pytorch-lightning/pull/7741))
- Added `save_config_overwrite` init argument to `LightningCLI` to ease overwriting existing config files ([#8059](https://github.com/PyTorchLightning/pytorch-lightning/pull/8059))
- Added reset dataloader hooks to Training Plugins and Accelerators ([#7861](https://github.com/PyTorchLightning/pytorch-lightning/pull/7861))
- Added trainer stage hooks for Training Plugins and Accelerators ([#7864](https://github.com/PyTorchLightning/pytorch-lightning/pull/7864))
- Added the `on_before_optimizer_step` hook ([#8048](https://github.com/PyTorchLightning/pytorch-lightning/pull/8048))
- Added IPU Accelerator ([#7867](https://github.com/PyTorchLightning/pytorch-lightning/pull/7867))
- Fault-tolerant training
    * Added `{,load_}state_dict` to `ResultCollection` ([#7948](https://github.com/PyTorchLightning/pytorch-lightning/pull/7948))
    * Added `{,load_}state_dict` to `Loops` ([#8197](https://github.com/PyTorchLightning/pytorch-lightning/pull/8197))
    * Added `FastForwardSampler` and `CaptureIterableDataset` ([#8307](https://github.com/PyTorchLightning/pytorch-lightning/pull/8307))
    * Set `Loop.restarting=False` at the end of the first iteration ([#8362](https://github.com/PyTorchLightning/pytorch-lightning/pull/8362))
    * Save the loops state with the checkpoint (opt-in) ([#8362](https://github.com/PyTorchLightning/pytorch-lightning/pull/8362))
    * Save a checkpoint to restore the state on exception (opt-in) ([#8362](https://github.com/PyTorchLightning/pytorch-lightning/pull/8362))
    * Added `state_dict` and `load_state_dict` utilities for `CombinedLoader` + utilities for dataloader ([#8364](https://github.com/PyTorchLightning/pytorch-lightning/pull/8364))
- Added `rank_zero_only` to `LightningModule.log` function ([#7966](https://github.com/PyTorchLightning/pytorch-lightning/pull/7966))
- Added `metric_attribute` to `LightningModule.log` function ([#7966](https://github.com/PyTorchLightning/pytorch-lightning/pull/7966))
- Added a warning if `Trainer(log_every_n_steps)` is a value too high for the training dataloader ([#7734](https://github.com/PyTorchLightning/pytorch-lightning/pull/7734))
- Added LightningCLI support for argument links applied on instantiation ([#7895](https://github.com/PyTorchLightning/pytorch-lightning/pull/7895))
- Added LightningCLI support for configurable callbacks that should always be present ([#7964](https://github.com/PyTorchLightning/pytorch-lightning/pull/7964))
- Added DeepSpeed Infinity Support, and updated to DeepSpeed 0.4.0 ([#7234](https://github.com/PyTorchLightning/pytorch-lightning/pull/7234))
- Added support for `torch.nn.UninitializedParameter` in `ModelSummary` ([#7642](https://github.com/PyTorchLightning/pytorch-lightning/pull/7642))
- Added support `LightningModule.save_hyperparameters` when `LightningModule` is a dataclass ([#7992](https://github.com/PyTorchLightning/pytorch-lightning/pull/7992))
- Added support for overriding `optimizer_zero_grad` and `optimizer_step` when using accumulate_grad_batches ([#7980](https://github.com/PyTorchLightning/pytorch-lightning/pull/7980))
- Added `logger` boolean flag to `save_hyperparameters` ([#7960](https://github.com/PyTorchLightning/pytorch-lightning/pull/7960))
- Added support for calling scripts using the module syntax (`python -m package.script`) ([#8073](https://github.com/PyTorchLightning/pytorch-lightning/pull/8073))
- Added support for optimizers and learning rate schedulers to `LightningCLI` ([#8093](https://github.com/PyTorchLightning/pytorch-lightning/pull/8093))
- Added XLA Profiler ([#8014](https://github.com/PyTorchLightning/pytorch-lightning/pull/8014))
- Added `PrecisionPlugin.{pre,post}_backward` ([#8328](https://github.com/PyTorchLightning/pytorch-lightning/pull/8328))
- Added `on_load_checkpoint` and `on_save_checkpoint` hooks to the `PrecisionPlugin` base class ([#7831](https://github.com/PyTorchLightning/pytorch-lightning/pull/7831))
- Added `max_depth` parameter in `ModelSummary` ([#8062](https://github.com/PyTorchLightning/pytorch-lightning/pull/8062))
- Added `XLAStatsMonitor` callback ([#8235](https://github.com/PyTorchLightning/pytorch-lightning/pull/8235))
- Added `restore` function and `restarting` attribute to base `Loop` ([#8247](https://github.com/PyTorchLightning/pytorch-lightning/pull/8247))
- Added support for `save_hyperparameters` in `LightningDataModule` ([#3792](https://github.com/PyTorchLightning/pytorch-lightning/pull/3792))
- Added the `ModelCheckpoint(save_on_train_epoch_end)` to choose when to run the saving logic ([#8389](https://github.com/PyTorchLightning/pytorch-lightning/pull/8389))
- Added `LSFEnvironment` for distributed training with the LSF resource manager `jsrun` ([#5102](https://github.com/PyTorchLightning/pytorch-lightning/pull/5102))
- Added support for `accelerator='cpu'|'gpu'|'tpu'|'ipu'|'auto'` ([#7808](https://github.com/PyTorchLightning/pytorch-lightning/pull/7808))
- Added `tpu_spawn_debug` to plugin registry ([#7933](https://github.com/PyTorchLightning/pytorch-lightning/pull/7933))
- Enabled traditional/manual launching of DDP processes through `LOCAL_RANK` and `NODE_RANK` environment variable assignments ([#7480](https://github.com/PyTorchLightning/pytorch-lightning/pull/7480))
- Added `quantize_on_fit_end` argument to `QuantizationAwareTraining` ([#8464](https://github.com/PyTorchLightning/pytorch-lightning/pull/8464))
- Added experimental support for loop specialization ([#8226](https://github.com/PyTorchLightning/pytorch-lightning/pull/8226))
- Added support for `devices` flag to Trainer ([#8440](https://github.com/PyTorchLightning/pytorch-lightning/pull/8440))
- Added private `prevent_trainer_and_dataloaders_deepcopy` context manager on the `LightningModule` ([#8472](https://github.com/PyTorchLightning/pytorch-lightning/pull/8472))
- Added support for providing callables to the Lightning CLI instead of types ([#8400](https://github.com/PyTorchLightning/pytorch-lightning/pull/8400))

### Changed

- Decoupled device parsing logic from Accelerator connector to Trainer ([#8180](https://github.com/PyTorchLightning/pytorch-lightning/pull/8180))
- Changed the `Trainer`'s `checkpoint_callback` argument to allow only boolean values ([#7539](https://github.com/PyTorchLightning/pytorch-lightning/pull/7539))
- Log epoch metrics before the `on_evaluation_end` hook ([#7272](https://github.com/PyTorchLightning/pytorch-lightning/pull/7272))
- Explicitly disallow calling `self.log(on_epoch=False)` during epoch-only or single-call hooks ([#7874](https://github.com/PyTorchLightning/pytorch-lightning/pull/7874))
- Changed these `Trainer` methods to be protected: `call_setup_hook`, `call_configure_sharded_model`, `pre_dispatch`, `dispatch`, `post_dispatch`, `call_teardown_hook`, `run_train`, `run_sanity_check`, `run_evaluate`, `run_evaluation`, `run_predict`, `track_output_for_epoch_end`
- Changed `metrics_to_scalars` to work with any collection or value ([#7888](https://github.com/PyTorchLightning/pytorch-lightning/pull/7888))
- Changed `clip_grad_norm` to use `torch.nn.utils.clip_grad_norm_` ([#7025](https://github.com/PyTorchLightning/pytorch-lightning/pull/7025))
- Validation is now always run inside the training epoch scope ([#7357](https://github.com/PyTorchLightning/pytorch-lightning/pull/7357))
- `ModelCheckpoint` now runs at the end of the training epoch by default ([#8389](https://github.com/PyTorchLightning/pytorch-lightning/pull/8389))
- `EarlyStopping` now runs at the end of the training epoch by default ([#8286](https://github.com/PyTorchLightning/pytorch-lightning/pull/8286))
- Refactored Loops
    * Moved attributes `global_step`, `current_epoch`, `max/min_steps`, `max/min_epochs`, `batch_idx`, and `total_batch_idx` to TrainLoop ([#7437](https://github.com/PyTorchLightning/pytorch-lightning/pull/7437))
    * Refactored result handling in training loop ([#7506](https://github.com/PyTorchLightning/pytorch-lightning/pull/7506))
    * Moved attributes `hiddens` and `split_idx` to TrainLoop ([#7507](https://github.com/PyTorchLightning/pytorch-lightning/pull/7507))
    * Refactored the logic around manual and automatic optimization inside the optimizer loop ([#7526](https://github.com/PyTorchLightning/pytorch-lightning/pull/7526))
    * Simplified "should run validation" logic ([#7682](https://github.com/PyTorchLightning/pytorch-lightning/pull/7682))
    * Simplified logic for updating the learning rate for schedulers ([#7682](https://github.com/PyTorchLightning/pytorch-lightning/pull/7682))
    * Removed the `on_epoch` guard from the "should stop" validation check ([#7701](https://github.com/PyTorchLightning/pytorch-lightning/pull/7701))
    * Refactored internal loop interface; added new classes `FitLoop`, `TrainingEpochLoop`, `TrainingBatchLoop` ([#7871](https://github.com/PyTorchLightning/pytorch-lightning/pull/7871), [#8077](https://github.com/PyTorchLightning/pytorch-lightning/pull/8077))
    * Removed `pytorch_lightning/trainer/training_loop.py` ([#7985](https://github.com/PyTorchLightning/pytorch-lightning/pull/7985))
    * Refactored evaluation loop interface; added new classes `DataLoaderLoop`, `EvaluationLoop`, `EvaluationEpochLoop` ([#7990](https://github.com/PyTorchLightning/pytorch-lightning/pull/7990), [#8077](https://github.com/PyTorchLightning/pytorch-lightning/pull/8077))
    * Removed `pytorch_lightning/trainer/evaluation_loop.py` ([#8056](https://github.com/PyTorchLightning/pytorch-lightning/pull/8056))
    * Restricted public access to several internal functions ([#8024](https://github.com/PyTorchLightning/pytorch-lightning/pull/8024))
    * Refactored trainer `_run_*` functions and separate evaluation loops ([#8065](https://github.com/PyTorchLightning/pytorch-lightning/pull/8065))
    * Refactored prediction loop interface; added new classes `PredictionLoop`, `PredictionEpochLoop` ([#7700](https://github.com/PyTorchLightning/pytorch-lightning/pull/7700), [#8077](https://github.com/PyTorchLightning/pytorch-lightning/pull/8077))
    * Removed `pytorch_lightning/trainer/predict_loop.py` ([#8094](https://github.com/PyTorchLightning/pytorch-lightning/pull/8094))
    * Moved result teardown to the loops ([#8245](https://github.com/PyTorchLightning/pytorch-lightning/pull/8245))
    * Improve `Loop` API to better handle children `state_dict` and `progress` ([#8334](https://github.com/PyTorchLightning/pytorch-lightning/pull/8334))
- Refactored logging
    * Renamed and moved `core/step_result.py` to `trainer/connectors/logger_connector/result.py` ([#7736](https://github.com/PyTorchLightning/pytorch-lightning/pull/7736))
    * Dramatically simplify the `LoggerConnector` ([#7882](https://github.com/PyTorchLightning/pytorch-lightning/pull/7882))
    * `trainer.{logged,progress_bar,callback}_metrics` are now updated on-demand ([#7882](https://github.com/PyTorchLightning/pytorch-lightning/pull/7882))
    * Completely overhaul the `Result` object in favor of `ResultMetric` ([#7882](https://github.com/PyTorchLightning/pytorch-lightning/pull/7882))
    * Improve epoch-level reduction time and overall memory usage ([#7882](https://github.com/PyTorchLightning/pytorch-lightning/pull/7882))
    * Allow passing `self.log(batch_size=...)` ([#7891](https://github.com/PyTorchLightning/pytorch-lightning/pull/7891))
    * Each of the training loops now keeps its own results collection ([#7891](https://github.com/PyTorchLightning/pytorch-lightning/pull/7891))
    * Remove `EpochResultStore` and `HookResultStore` in favor of `ResultCollection` ([#7909](https://github.com/PyTorchLightning/pytorch-lightning/pull/7909))
    * Remove `MetricsHolder` ([#7909](https://github.com/PyTorchLightning/pytorch-lightning/pull/7909))
- Moved `ignore_scalar_return_in_dp` warning suppression to the DataParallelPlugin class ([#7421](https://github.com/PyTorchLightning/pytorch-lightning/pull/7421/))
- Changed the behaviour when logging evaluation step metrics to no longer append `/epoch_*` to the metric name ([#7351](https://github.com/PyTorchLightning/pytorch-lightning/pull/7351))
- Raised `ValueError` when a `None` value is `self.log`-ed ([#7771](https://github.com/PyTorchLightning/pytorch-lightning/pull/7771))
- Changed `resolve_training_type_plugins` to allow setting `num_nodes` and `sync_batchnorm` from `Trainer` setting ([#7026](https://github.com/PyTorchLightning/pytorch-lightning/pull/7026))
- Default `seed_everything(workers=True)` in the `LightningCLI` ([#7504](https://github.com/PyTorchLightning/pytorch-lightning/pull/7504))
- Changed `model.state_dict()` in `CheckpointConnector` to allow `training_type_plugin` to customize the model's `state_dict()` ([#7474](https://github.com/PyTorchLightning/pytorch-lightning/pull/7474))
- `MLflowLogger` now uses the env variable `MLFLOW_TRACKING_URI` as default tracking URI ([#7457](https://github.com/PyTorchLightning/pytorch-lightning/pull/7457))
- Changed `Trainer` arg and functionality from `reload_dataloaders_every_epoch` to `reload_dataloaders_every_n_epochs` ([#5043](https://github.com/PyTorchLightning/pytorch-lightning/pull/5043))
- Changed `WandbLogger(log_model={True/'all'})` to log models as artifacts ([#6231](https://github.com/PyTorchLightning/pytorch-lightning/pull/6231))
- MLFlowLogger now accepts `run_name` as an constructor argument ([#7622](https://github.com/PyTorchLightning/pytorch-lightning/issues/7622))
- Changed `teardown()` in `Accelerator` to allow `training_type_plugin` to customize `teardown` logic ([#7579](https://github.com/PyTorchLightning/pytorch-lightning/pull/7579))
- `Trainer.fit` now raises an error when using manual optimization with unsupported features such as `gradient_clip_val` or `accumulate_grad_batches` ([#7788](https://github.com/PyTorchLightning/pytorch-lightning/pull/7788))
- Accelerator hooks are called regardless if `LightningModule` overrides the same hooks ([#7826](https://github.com/PyTorchLightning/pytorch-lightning/pull/7826))
- Moved profilers to their own file ([#7822](https://github.com/PyTorchLightning/pytorch-lightning/pull/7822))
- The `on_after_backward` hook is now called on accumulating iterations. Use the `on_before_optimizer_step` hook to mimic the old behaviour ([#8328](https://github.com/PyTorchLightning/pytorch-lightning/pull/8328))
- The mixed precision loss is no longer unscaled before the `on_after_backward` hook. Use the `on_before_optimizer_step` hook to mimic the old behaviour  ([#8328](https://github.com/PyTorchLightning/pytorch-lightning/pull/8328))
- The `TrainingTypePlugin.{pre,post}_backward` hooks no longer take the `optimizer, opt_idx, should_accumulate` arguments ([#8328](https://github.com/PyTorchLightning/pytorch-lightning/pull/8328))
- The `PrecisionPlugin.backward` hooks no longer returns a value ([#8328](https://github.com/PyTorchLightning/pytorch-lightning/pull/8328))
- The `PrecisionPlugin.backward` hooks no longer takes a `should_accumulate` argument ([#8328](https://github.com/PyTorchLightning/pytorch-lightning/pull/8328))
- Added the `on_before_backward` hook ([#7865](https://github.com/PyTorchLightning/pytorch-lightning/pull/7865))
- `LightningCLI` now aborts with a clearer message if config already exists and disables save config during `fast_dev_run`([#7963](https://github.com/PyTorchLightning/pytorch-lightning/pull/7963))
- Saved the `LightningCLI` config on `setup` and only on the main process ([#8017](https://github.com/PyTorchLightning/pytorch-lightning/pull/8017))
- Dropped the `LightningCLI` `ArgumentParser` when pickling ([#8017](https://github.com/PyTorchLightning/pytorch-lightning/pull/8017))
- Skip `broadcast` if distributed not initialized for the spawn plugins ([#8017](https://github.com/PyTorchLightning/pytorch-lightning/pull/8017))
- `Trainer(resume_from_checkpoint=...)` now restores the model directly after `LightningModule.setup()`, which is before `LightningModule.configure_sharded_model()` ([#7652](https://github.com/PyTorchLightning/pytorch-lightning/pull/7652))
- Moved `torch.cuda.set_device()` to enable collective calls earlier in setup ([#8312](https://github.com/PyTorchLightning/pytorch-lightning/pull/8312))
- Used XLA utility API to move data to CPU (Single TPU core) ([#8078](https://github.com/PyTorchLightning/pytorch-lightning/pull/8078))
- Improved error messages in `replace_sampler` when the `DataLoader` attributes are not included in the signature or the signature is missing optional arguments ([#8519](https://github.com/PyTorchLightning/pytorch-lightning/pull/8519))
- Moved `DeviceDtypeModuleMixin` and `HyperparametersMixin` mixin to `core` ([#8396](https://github.com/PyTorchLightning/pytorch-lightning/pull/8396))
- Return the `default_root_dir` as the `log_dir` when the logger is a `LoggerCollection` ([#8187](https://github.com/PyTorchLightning/pytorch-lightning/pull/8187))

### Deprecated

- Deprecated `LightningModule.loaded_optimizer_states_dict` ([#8229](https://github.com/PyTorchLightning/pytorch-lightning/pull/8229))
- Standardized the dataloaders arguments of `trainer.{fit,valdiate,test,tune}` ([#7431](https://github.com/PyTorchLightning/pytorch-lightning/pull/7431))
- Deprecated `DataModule` properties: `has_prepared_data`, `has_setup_fit`, `has_setup_validate`, `has_setup_test`, `has_setup_predict`, `has_teardown_fit`, `has_teardown_validate`, `has_teardown_test`, `has_teardown_predict` ([#7657](https://github.com/PyTorchLightning/pytorch-lightning/pull/7657/))
- Deprecated `TrainerModelHooksMixin` in favor of `pytorch_lightning.utilities.signature_utils` ([#7422](https://github.com/PyTorchLightning/pytorch-lightning/pull/7422))
- Deprecated `num_nodes` and `sync_batchnorm` arguments in `DDPPlugin` and `DDPSpawnPlugin` ([#7026](https://github.com/PyTorchLightning/pytorch-lightning/pull/7026))
- Deprecated `self.log(sync_dist_op)` in favor of `self.log(reduce_fx)`. ([#7891](https://github.com/PyTorchLightning/pytorch-lightning/pull/7891))
- Deprecated `is_overridden(model=...)` in favor of `is_overridden(instance=...)` ([#7918](https://github.com/PyTorchLightning/pytorch-lightning/pull/7918))
- Deprecated automatically detaching returned extras with grads ([#7994](https://github.com/PyTorchLightning/pytorch-lightning/pull/7994))
- Deprecated default value of `monitor` argument in EarlyStopping callback to enforce `monitor` as a required argument ([#7907](https://github.com/PyTorchLightning/pytorch-lightning/pull/7907))
- Deprecated importing `rank_zero_{warn,deprecation}` directly from `pytorch_lightning.utilities.distributed` ([#8085](https://github.com/PyTorchLightning/pytorch-lightning/pull/8085))
- Deprecated the use of `CheckpointConnector.hpc_load()` in favor of `CheckpointConnector.restore()` ([#7652](https://github.com/PyTorchLightning/pytorch-lightning/pull/7652))
- Deprecated `ModelCheckpoint(every_n_val_epochs)` in favor of `ModelCheckpoint(every_n_epochs)` ([#8383](https://github.com/PyTorchLightning/pytorch-lightning/pull/8383))
- Deprecated `DDPPlugin.task_idx` in favor of `DDPPlugin.local_rank` ([#8203](https://github.com/PyTorchLightning/pytorch-lightning/pull/8203))
- Deprecated the `Trainer.train_loop` property in favor of `Trainer.fit_loop` ([#8025](https://github.com/PyTorchLightning/pytorch-lightning/pull/8025))
- Deprecated the `Trainer.disable_validation` property in favor of `not Trainer.enable_validation` ([#8291](https://github.com/PyTorchLightning/pytorch-lightning/pull/8291))
- Deprecated `mode` parameter in `ModelSummary` in favor of `max_depth` ([#8062](https://github.com/PyTorchLightning/pytorch-lightning/pull/8062))
- Deprecated `reload_dataloaders_every_epoch` argument of `Trainer` in favor of `reload_dataloaders_every_n_epochs` ([#5043](https://github.com/PyTorchLightning/pytorch-lightning/pull/5043))
- Deprecated `distributed_backend` argument for `Trainer` ([#8575](https://github.com/PyTorchLightning/pytorch-lightning/pull/8575))

### Removed

- Dropped official support/testing for PyTorch <1.6 ([#8288](https://github.com/PyTorchLightning/pytorch-lightning/pull/8288))
- Removed `ProfilerConnector` ([#7654](https://github.com/PyTorchLightning/pytorch-lightning/pull/7654))
- Pruned deprecated classif. metrics from `pytorch_lightning.metrics.functional.classification` ([#7499](https://github.com/PyTorchLightning/pytorch-lightning/pull/7499))
- Removed deprecated data parallel classes `LightningDataParallel` and `LightningDistributedDataParallel` from `pytorch_lightning.overrides.data_parallel` ([#7510](https://github.com/PyTorchLightning/pytorch-lightning/pull/7510))
- Removed deprecated trainer attributes - `get_model` and `accelerator_backend` ([#7502](https://github.com/PyTorchLightning/pytorch-lightning/pull/7502))
- Removed support for automatically monitoring the `val_loss` key with `ModelCheckpoint`. Pass your `monitor` of choice to the `ModelCheckpoint` instance instead ([#8293](https://github.com/PyTorchLightning/pytorch-lightning/pull/8293))
- Removed support for `self.log(tbptt_reduce_fx)` and `self.log(tbptt_pad_token)`. Please, open a discussion explaining your use-case if you relied on these. ([#7644](https://github.com/PyTorchLightning/pytorch-lightning/pull/7644))
- Removed deprecated utils modules `model_utils`, `warning_utils`, `xla_device_utils` and partially `argparse_utils` ([#7503](https://github.com/PyTorchLightning/pytorch-lightning/pull/7503))
- Removed `RPCPlugin` and `RPCSequentialPlugin`. If you were successfully using these plugins, please open a GitHub discussion about your use case ([#8101](https://github.com/PyTorchLightning/pytorch-lightning/pull/8101))
- Removed deprecated trainer attributes - `on_cpu`, `on_tpu`, `use_tpu`, `on_gpu`, `use_dp`, `use_ddp`, `use_ddp2`, `use_horovod`, `use_single_gpu` ([#7501](https://github.com/PyTorchLightning/pytorch-lightning/pull/7501))
- Removed deprecated `optimizer` argument in `LightningModule.manual_backward()`; Toggling optimizers in manual optimization should be done using `LightningModule.{un}toggle_optimizer()` ([#8287](https://github.com/PyTorchLightning/pytorch-lightning/pull/8287))
- Removed DeepSpeed FP16 Exception as FP32 is now supported ([#8462](https://github.com/PyTorchLightning/pytorch-lightning/pull/8462))
- Removed environment variable `PL_EXP_VERSION` from DDP subprocesses ([7403](https://github.com/PyTorchLightning/pytorch-lightning/pull/7403))

### Fixed

- Fixed the `GPUStatsMonitor` callbacks to use the correct GPU IDs if `CUDA_VISIBLE_DEVICES` set ([#8260](https://github.com/PyTorchLightning/pytorch-lightning/pull/8260))
- Fixed `lr_scheduler` checkpointed state by calling `update_lr_schedulers` before saving checkpoints ([#7877](https://github.com/PyTorchLightning/pytorch-lightning/pull/7877))
- Fixed ambiguous warning when both overfit and train dataloader shuffling are enabled ([#7685](https://github.com/PyTorchLightning/pytorch-lightning/pull/7685))
- Fixed dev debugger memory growing due to tracking events even when disabled ([#7875](https://github.com/PyTorchLightning/pytorch-lightning/pull/7875))
- Fixed `None` loss keys getting added in `training_epoch_end` when using manual optimization and not returning a loss ([#7772](https://github.com/PyTorchLightning/pytorch-lightning/pull/7772))
- Fixed a bug where `precision=64` with `accelerator='ddp_spawn'` would throw a pickle error ([#6924](https://github.com/PyTorchLightning/pytorch-lightning/pull/6924))
- Do not override the existing `epoch` value in `logged_metrics` when already logged by the user ([#7982](https://github.com/PyTorchLightning/pytorch-lightning/issues/7982))
- Support for manual optimization with DeepSpeed ([#7970](https://github.com/PyTorchLightning/pytorch-lightning/pull/7970))
- Fixed `dataloader_idx` argument value when predicting with only one `DataLoader` ([#7941](https://github.com/PyTorchLightning/pytorch-lightning/pull/7941))
- Fixed passing the `stage` argument of `Callback.{setup,teardown}` as a keyword ([#7973](https://github.com/PyTorchLightning/pytorch-lightning/pull/7973))
- Fixed metrics generated during `validation sanity checking` are cleaned on end ([#8171](https://github.com/PyTorchLightning/pytorch-lightning/pull/8171))
- Fixed `log_gpu_memory` metrics not being added to `logging` when nothing else is logged ([#8174](https://github.com/PyTorchLightning/pytorch-lightning/pull/8174))
- Fixed a bug where calling `log` with a `Metric` instance would raise an error if it was a nested attribute of the model ([#8181](https://github.com/PyTorchLightning/pytorch-lightning/pull/8181))
- Fixed a bug where using `precision=64` would cause buffers with complex dtype to be cast to real ([#8208](https://github.com/PyTorchLightning/pytorch-lightning/pull/8208))
- Fixed `is_overridden` returning true for wrapped functions with no changes ([#8296](https://github.com/PyTorchLightning/pytorch-lightning/pull/8296))
- Fixed a bug where `truncated_bptt_steps` would throw an AttributeError when the target RNN has multiple hidden states ([#8145](https://github.com/PyTorchLightning/pytorch-lightning/pull/8145))
- Fixed `self.optimizers()` not returning a single optimizer if it had been wrapped ([#8326](https://github.com/PyTorchLightning/pytorch-lightning/pull/8326))
- Fixed the `on_after_backward` hook not getting called when using manual optimization and no plugins ([#8328](https://github.com/PyTorchLightning/pytorch-lightning/pull/8328))
- Fixed the `LightningModule.backward` hook only getting called with the `apex` plugin when using manual optimization ([#8328](https://github.com/PyTorchLightning/pytorch-lightning/pull/8328))
- Fixed moving batch to device before sending it to the `on_*_batch_start`/`on_*_batch_end` callbacks and model hooks ([#7378](https://github.com/PyTorchLightning/pytorch-lightning/pull/7378))
- Fixed passing a custom `DDPPlugin` when choosing `accelerator="ddp_cpu"` for the accelerator ([#6208](https://github.com/PyTorchLightning/pytorch-lightning/pull/6208))
- Fixed missing call to `LightningModule.untoggle_optimizer` in training loop when running gradient accumulation with multiple optimizers ([#8284](https://github.com/PyTorchLightning/pytorch-lightning/pull/8284))
- Fixed hash of LightningEnum to work with value instead of name ([#8421](https://github.com/PyTorchLightning/pytorch-lightning/pull/8421)).
- Fixed a bug where an extra checkpoint was saved at the end of training if the `val_check_interval` did not align with the number of training batches ([#7724](https://github.com/PyTorchLightning/pytorch-lightning/pull/7724))
- Fixed hash of LightningEnum to work with value instead of name([#8421](https://github.com/PyTorchLightning/pytorch-lightning/pull/8421)).
- Fixed `move_data_to_device` to return the batch if the object `to` function didn't return `self` ([#8433](https://github.com/PyTorchLightning/pytorch-lightning/pull/8433))
- Fixed progress bar updates for Pod Training ([#8258](https://github.com/PyTorchLightning/pytorch-lightning/pull/8258))
- Fixed clearing dataloader references before attaching new dataloaders in consecutive `Trainer.{fit,validate,test,predict}´ runs ([#8442](https://github.com/PyTorchLightning/pytorch-lightning/pull/8442))
- Fixed memory leaks on GPU by moving `optimizer_states`, `ResultCollection.extra`, `ResultMetric` attributes, and `LoggerConnector` metrics to `cpu`. Also, delete the DDP wrapper on `teardown` ([#8490](https://github.com/PyTorchLightning/pytorch-lightning/pull/8490))
- Fixed `SWA` callback using LightningModule `prevent_trainer_and_dataloaders_deepcopy` to avoid OOM ([#8472](https://github.com/PyTorchLightning/pytorch-lightning/pull/8472))
- Fixed `ModelPruning` callback `on_save_checkpoint` to avoid making a `deepcopy` potentially leading to OOM ([#8472](https://github.com/PyTorchLightning/pytorch-lightning/pull/8472))
- Fixed the sampler replacement logic for `DataLoader`s which do not define all `DataLoader` attributes as `__init__` parameters ([#8519](https://github.com/PyTorchLightning/pytorch-lightning/pull/8519))
- Fixed DeepSpeed Windows support ([#8488](https://github.com/PyTorchLightning/pytorch-lightning/pull/8488))
- Fixed DeepSpeed not properly setting the trainer `lr_schedulers` attribute ([#8527](https://github.com/PyTorchLightning/pytorch-lightning/pull/8527))
- Fixed experiment version and log-dir divergence in DDP when using multiple `Trainer` instances in sequence ([7403](https://github.com/PyTorchLightning/pytorch-lightning/pull/7403))
- Enabled manual optimization for TPUs ([#8458](https://github.com/PyTorchLightning/pytorch-lightning/pull/8458))
- Fixed `accumulate_grad_batches` not been recomputed during model reload ([#5334](https://github.com/PyTorchLightning/pytorch-lightning/pull/5334))
- Fixed a `TypeError` when wrapping optimizers in the `HorovodPlugin` and running `Trainer.test` ([#7840](https://github.com/PyTorchLightning/pytorch-lightning/pull/7840))
- Fixed `BackboneFinetuning` restoration ([#8501](https://github.com/PyTorchLightning/pytorch-lightning/pull/8501))
- Fixed `lr_scheduler` with metric (e.g. `torch.optim.lr_scheduler.ReduceLROnPlateau`) when using `automatic_optimization = False` ([#7643](https://github.com/PyTorchLightning/pytorch-lightning/pull/7643))
- Fixed `DeepSpeed` breaking with no schedulers ([#8580](https://github.com/PyTorchLightning/pytorch-lightning/pull/8580))


## [1.3.8] - 2021-07-01

### Fixed

- Fixed a sync deadlock when checkpointing a `LightningModule` that uses a torchmetrics 0.4 `Metric` ([#8218](https://github.com/PyTorchLightning/pytorch-lightning/pull/8218))
- Fixed compatibility TorchMetrics v0.4 ([#8206](https://github.com/PyTorchLightning/pytorch-lightning/pull/8206))
- Added torchelastic check when sanitizing GPUs ([#8095](https://github.com/PyTorchLightning/pytorch-lightning/pull/8095))
- Fixed a DDP info message that was never shown ([#8111](https://github.com/PyTorchLightning/pytorch-lightning/pull/8111))
- Fixed metrics deprecation message at module import level ([#8163](https://github.com/PyTorchLightning/pytorch-lightning/pull/8163))
- Fixed a bug where an infinite recursion would be triggered when using the `BaseFinetuning` callback on a model that contains a `ModuleDict` ([#8170](https://github.com/PyTorchLightning/pytorch-lightning/pull/8170))
- Added a mechanism to detect `deadlock` for `DDP` when only 1 process trigger an `Exception`. The mechanism will `kill the processes` when it happens ([#8167](https://github.com/PyTorchLightning/pytorch-lightning/pull/8167))
- Fixed NCCL error when selecting non-consecutive device ids ([#8165](https://github.com/PyTorchLightning/pytorch-lightning/pull/8165))
- Fixed SWA to also work with `IterableDataset` ([#8172](https://github.com/PyTorchLightning/pytorch-lightning/pull/8172))


## [1.3.7] - 2021-06-22

### Fixed

- Fixed a bug where skipping an optimizer while using amp causes amp to trigger an assertion error ([#7975](https://github.com/PyTorchLightning/pytorch-lightning/pull/7975))
- Fixed deprecation messages not showing due to incorrect stacklevel ([#8002](https://github.com/PyTorchLightning/pytorch-lightning/pull/8002), [#8005](https://github.com/PyTorchLightning/pytorch-lightning/pull/8005))
- Fixed setting a `DistributedSampler` when using a distributed plugin in a custom accelerator ([#7814](https://github.com/PyTorchLightning/pytorch-lightning/pull/7814))
- Improved `PyTorchProfiler` chrome traces names ([#8009](https://github.com/PyTorchLightning/pytorch-lightning/pull/8009))
- Fixed moving the best score to device in `EarlyStopping` callback for TPU devices ([#7959](https://github.com/PyTorchLightning/pytorch-lightning/pull/7959))
- Fixes access to `callback_metrics` in ddp_spawn ([#7916](https://github.com/PyTorchLightning/pytorch-lightning/pull/7916))


## [1.3.6] - 2021-06-15

### Fixed

- Fixed logs overwriting issue for remote filesystems ([#7889](https://github.com/PyTorchLightning/pytorch-lightning/pull/7889))
- Fixed `DataModule.prepare_data` could only be called on the global rank 0 process ([#7945](https://github.com/PyTorchLightning/pytorch-lightning/pull/7945))
- Fixed setting `worker_init_fn` to seed dataloaders correctly when using DDP ([#7942](https://github.com/PyTorchLightning/pytorch-lightning/pull/7942))
- Fixed `BaseFinetuning` callback to properly handle parent modules w/ parameters ([#7931](https://github.com/PyTorchLightning/pytorch-lightning/pull/7931))


## [1.3.5] - 2021-06-08

### Added

- Added warning to Training Step output ([#7779](https://github.com/PyTorchLightning/pytorch-lightning/pull/7779))

### Fixed

- Fixed `LearningRateMonitor` and `BackboneFinetuning` ([#7835](https://github.com/PyTorchLightning/pytorch-lightning/pull/7835))
- Minor improvements to `apply_to_collection` and type signature of `log_dict` ([#7851](https://github.com/PyTorchLightning/pytorch-lightning/pull/7851))
- Fixed docker versions ([#7834](https://github.com/PyTorchLightning/pytorch-lightning/pull/7834))
- Fixed sharded training check for fp16 precision ([#7825](https://github.com/PyTorchLightning/pytorch-lightning/pull/7825))
- Fixed support for torch Module type hints in LightningCLI ([#7807](https://github.com/PyTorchLightning/pytorch-lightning/pull/7807))

### Changed

- Move `training_output` validation to after `train_step_end` ([#7868](https://github.com/PyTorchLightning/pytorch-lightning/pull/7868))


## [1.3.4] - 2021-06-01

### Fixed

- Fixed info message when max training time reached ([#7780](https://github.com/PyTorchLightning/pytorch-lightning/pull/7780))
- Fixed missing `__len__` method to `IndexBatchSamplerWrapper` ([#7681](https://github.com/PyTorchLightning/pytorch-lightning/pull/7681))


## [1.3.3] - 2021-05-27

### Changed

- Changed calling of `untoggle_optimizer(opt_idx)` out of the closure function ([#7563](https://github.com/PyTorchLightning/pytorch-lightning/pull/7563))

### Fixed

- Fixed `ProgressBar` pickling after calling `trainer.predict` ([#7608](https://github.com/PyTorchLightning/pytorch-lightning/pull/7608))
- Fixed broadcasting in multi-node, multi-gpu DDP using torch 1.7 ([#7592](https://github.com/PyTorchLightning/pytorch-lightning/pull/7592))
- Fixed dataloaders are not reset when tuning the model ([#7566](https://github.com/PyTorchLightning/pytorch-lightning/pull/7566))
- Fixed print errors in `ProgressBar` when `trainer.fit` is not called ([#7674](https://github.com/PyTorchLightning/pytorch-lightning/pull/7674))
- Fixed global step update when the epoch is skipped ([#7677](https://github.com/PyTorchLightning/pytorch-lightning/pull/7677))
- Fixed training loop total batch counter when accumulate grad batches was enabled ([#7692](https://github.com/PyTorchLightning/pytorch-lightning/pull/7692))


## [1.3.2] - 2021-05-18

### Changed

- `DataModule`s now avoid duplicate `{setup,teardown,prepare_data}` calls for the same stage ([#7238](https://github.com/PyTorchLightning/pytorch-lightning/pull/7238))

### Fixed

- Fixed parsing of multiple training dataloaders ([#7433](https://github.com/PyTorchLightning/pytorch-lightning/pull/7433))
- Fixed recursive passing of `wrong_type` keyword argument in `pytorch_lightning.utilities.apply_to_collection` ([#7433](https://github.com/PyTorchLightning/pytorch-lightning/pull/7433))
- Fixed setting correct `DistribType` for `ddp_cpu` (spawn) backend ([#7492](https://github.com/PyTorchLightning/pytorch-lightning/pull/7492))
- Fixed incorrect number of calls to LR scheduler when `check_val_every_n_epoch > 1` ([#7032](https://github.com/PyTorchLightning/pytorch-lightning/pull/7032))


## [1.3.1] - 2021-05-11

### Fixed

- Fixed DeepSpeed with IterableDatasets ([#7362](https://github.com/PyTorchLightning/pytorch-lightning/pull/7362))
- Fixed `Trainer.current_epoch` not getting restored after tuning ([#7434](https://github.com/PyTorchLightning/pytorch-lightning/pull/7434))
- Fixed local rank displayed in console log ([#7395](https://github.com/PyTorchLightning/pytorch-lightning/pull/7395))


## [1.3.0] - 2021-05-06

### Added

- Added support for the `EarlyStopping` callback to run at the end of the training epoch ([#6944](https://github.com/PyTorchLightning/pytorch-lightning/pull/6944))
- Added synchronization points before and after `setup` hooks are run ([#7202](https://github.com/PyTorchLightning/pytorch-lightning/pull/7202))
- Added a `teardown` hook to `ClusterEnvironment` ([#6942](https://github.com/PyTorchLightning/pytorch-lightning/pull/6942))
- Added utils for metrics to scalar conversions ([#7180](https://github.com/PyTorchLightning/pytorch-lightning/pull/7180))
- Added utils for NaN/Inf detection for gradients and parameters ([#6834](https://github.com/PyTorchLightning/pytorch-lightning/pull/6834))
- Added more explicit exception message when trying to execute `trainer.test()` or `trainer.validate()` with `fast_dev_run=True` ([#6667](https://github.com/PyTorchLightning/pytorch-lightning/pull/6667))
- Added `LightningCLI` class to provide simple reproducibility with minimum boilerplate training CLI (
    [#4492](https://github.com/PyTorchLightning/pytorch-lightning/pull/4492),
    [#6862](https://github.com/PyTorchLightning/pytorch-lightning/pull/6862),
    [#7156](https://github.com/PyTorchLightning/pytorch-lightning/pull/7156),
    [#7299](https://github.com/PyTorchLightning/pytorch-lightning/pull/7299))
- Added `gradient_clip_algorithm` argument to Trainer for gradient clipping by value ([#6123](https://github.com/PyTorchLightning/pytorch-lightning/pull/6123)).
- Added a way to print to terminal without breaking up the progress bar ([#5470](https://github.com/PyTorchLightning/pytorch-lightning/pull/5470))
- Added support to checkpoint after training steps in `ModelCheckpoint` callback ([#6146](https://github.com/PyTorchLightning/pytorch-lightning/pull/6146))
- Added `TrainerStatus.{INITIALIZING,RUNNING,FINISHED,INTERRUPTED}` ([#7173](https://github.com/PyTorchLightning/pytorch-lightning/pull/7173))
- Added `Trainer.validate()` method to perform one evaluation epoch over the validation set ([#4948](https://github.com/PyTorchLightning/pytorch-lightning/pull/4948))
- Added `LightningEnvironment` for Lightning-specific DDP ([#5915](https://github.com/PyTorchLightning/pytorch-lightning/pull/5915))
- Added `teardown()` hook to LightningDataModule ([#4673](https://github.com/PyTorchLightning/pytorch-lightning/pull/4673))
- Added `auto_insert_metric_name` parameter to `ModelCheckpoint` ([#6277](https://github.com/PyTorchLightning/pytorch-lightning/pull/6277))
- Added arg to `self.log` that enables users to give custom names when dealing with multiple dataloaders ([#6274](https://github.com/PyTorchLightning/pytorch-lightning/pull/6274))
- Added `teardown` method to `BaseProfiler` to enable subclasses defining post-profiling steps outside of `__del__` ([#6370](https://github.com/PyTorchLightning/pytorch-lightning/pull/6370))
- Added `setup` method to `BaseProfiler` to enable subclasses defining pre-profiling steps for every process ([#6633](https://github.com/PyTorchLightning/pytorch-lightning/pull/6633))
- Added no return warning to predict ([#6139](https://github.com/PyTorchLightning/pytorch-lightning/pull/6139))
- Added `Trainer.predict` config validation ([#6543](https://github.com/PyTorchLightning/pytorch-lightning/pull/6543))
- Added `AbstractProfiler` interface ([#6621](https://github.com/PyTorchLightning/pytorch-lightning/pull/6621))
- Added support for including module names for forward in the autograd trace of `PyTorchProfiler` ([#6349](https://github.com/PyTorchLightning/pytorch-lightning/pull/6349))
- Added support for the PyTorch 1.8.1 autograd profiler ([#6618](https://github.com/PyTorchLightning/pytorch-lightning/pull/6618))
- Added `outputs` parameter to callback's `on_validation_epoch_end` & `on_test_epoch_end` hooks ([#6120](https://github.com/PyTorchLightning/pytorch-lightning/pull/6120))
- Added `configure_sharded_model` hook ([#6679](https://github.com/PyTorchLightning/pytorch-lightning/pull/6679))
- Added support for `precision=64`, enabling training with double precision ([#6595](https://github.com/PyTorchLightning/pytorch-lightning/pull/6595))
- Added support for DDP communication hooks ([#6736](https://github.com/PyTorchLightning/pytorch-lightning/pull/6736))
- Added `artifact_location` argument to `MLFlowLogger` which will be passed to the `MlflowClient.create_experiment` call ([#6677](https://github.com/PyTorchLightning/pytorch-lightning/pull/6677))
- Added `model` parameter to precision plugins' `clip_gradients` signature (
    [#6764](https://github.com/PyTorchLightning/pytorch-lightning/pull/6764),
    [#7231](https://github.com/PyTorchLightning/pytorch-lightning/pull/7231))
- Added `is_last_batch` attribute to `Trainer` ([#6825](https://github.com/PyTorchLightning/pytorch-lightning/pull/6825))
- Added `LightningModule.lr_schedulers()` for manual optimization  ([#6567](https://github.com/PyTorchLightning/pytorch-lightning/pull/6567))
- Added `MpModelWrapper` in TPU Spawn ([#7045](https://github.com/PyTorchLightning/pytorch-lightning/pull/7045))
- Added `max_time` Trainer argument to limit training time ([#6823](https://github.com/PyTorchLightning/pytorch-lightning/pull/6823))
- Added `on_predict_{batch,epoch}_{start,end}` hooks ([#7141](https://github.com/PyTorchLightning/pytorch-lightning/pull/7141))
- Added new `EarlyStopping` parameters `stopping_threshold` and `divergence_threshold` ([#6868](https://github.com/PyTorchLightning/pytorch-lightning/pull/6868))
- Added `debug` flag to TPU Training Plugins (PT_XLA_DEBUG) ([#7219](https://github.com/PyTorchLightning/pytorch-lightning/pull/7219))
- Added new `UnrepeatedDistributedSampler` and `IndexBatchSamplerWrapper` for tracking distributed predictions ([#7215](https://github.com/PyTorchLightning/pytorch-lightning/pull/7215))
- Added `trainer.predict(return_predictions=None|False|True)` ([#7215](https://github.com/PyTorchLightning/pytorch-lightning/pull/7215))
- Added `BasePredictionWriter` callback to implement prediction saving ([#7127](https://github.com/PyTorchLightning/pytorch-lightning/pull/7127))
- Added `trainer.tune(scale_batch_size_kwargs, lr_find_kwargs)` arguments to configure the tuning algorithms ([#7258](https://github.com/PyTorchLightning/pytorch-lightning/pull/7258))
- Added `tpu_distributed` check for TPU Spawn barrier ([#7241](https://github.com/PyTorchLightning/pytorch-lightning/pull/7241))
- Added device updates to TPU Spawn for Pod training ([#7243](https://github.com/PyTorchLightning/pytorch-lightning/pull/7243))
- Added warning when missing `Callback` and using `resume_from_checkpoint` ([#7254](https://github.com/PyTorchLightning/pytorch-lightning/pull/7254))
- DeepSpeed single file saving ([#6900](https://github.com/PyTorchLightning/pytorch-lightning/pull/6900))
- Added Training type Plugins Registry (
    [#6982](https://github.com/PyTorchLightning/pytorch-lightning/pull/6982),
    [#7063](https://github.com/PyTorchLightning/pytorch-lightning/pull/7063),
    [#7214](https://github.com/PyTorchLightning/pytorch-lightning/pull/7214),
    [#7224](https://github.com/PyTorchLightning/pytorch-lightning/pull/7224)
)
- Add `ignore` param to `save_hyperparameters` ([#6056](https://github.com/PyTorchLightning/pytorch-lightning/pull/6056))

### Changed

- Changed `LightningModule.truncated_bptt_steps` to be property ([#7323](https://github.com/PyTorchLightning/pytorch-lightning/pull/7323))
- Changed `EarlyStopping` callback from by default running `EarlyStopping.on_validation_end` if only training is run. Set `check_on_train_epoch_end` to run the callback at the end of the train epoch instead of at the end of the validation epoch ([#7069](https://github.com/PyTorchLightning/pytorch-lightning/pull/7069))
- Renamed `pytorch_lightning.callbacks.swa` to `pytorch_lightning.callbacks.stochastic_weight_avg` ([#6259](https://github.com/PyTorchLightning/pytorch-lightning/pull/6259))
- Refactor `RunningStage` and `TrainerState` usage (
    [#4945](https://github.com/PyTorchLightning/pytorch-lightning/pull/4945),
    [#7173](https://github.com/PyTorchLightning/pytorch-lightning/pull/7173))
    * Added `RunningStage.SANITY_CHECKING`
    * Added `TrainerFn.{FITTING,VALIDATING,TESTING,PREDICTING,TUNING}`
    * Changed `trainer.evaluating` to return `True` if validating or testing
- Changed `setup()` and `teardown()` stage argument to take any of `{fit,validate,test,predict}` ([#6386](https://github.com/PyTorchLightning/pytorch-lightning/pull/6386))
- Changed profilers to save separate report files per state and rank ([#6621](https://github.com/PyTorchLightning/pytorch-lightning/pull/6621))
- The trainer no longer tries to save a checkpoint on exception or run callback's `on_train_end` functions ([#6864](https://github.com/PyTorchLightning/pytorch-lightning/pull/6864))
- Changed `PyTorchProfiler` to use `torch.autograd.profiler.record_function` to record functions ([#6349](https://github.com/PyTorchLightning/pytorch-lightning/pull/6349))
- Disabled `lr_scheduler.step()` in manual optimization  ([#6825](https://github.com/PyTorchLightning/pytorch-lightning/pull/6825))
- Changed warnings and recommendations for dataloaders in `ddp_spawn` ([#6762](https://github.com/PyTorchLightning/pytorch-lightning/pull/6762))
- `pl.seed_everything` will now also set the seed on the `DistributedSampler` ([#7024](https://github.com/PyTorchLightning/pytorch-lightning/pull/7024))
- Changed default setting for communication of multi-node training using `DDPShardedPlugin` ([#6937](https://github.com/PyTorchLightning/pytorch-lightning/pull/6937))
- `trainer.tune()` now returns the tuning result ([#7258](https://github.com/PyTorchLightning/pytorch-lightning/pull/7258))
- `LightningModule.from_datasets()` now accepts `IterableDataset` instances as training datasets. ([#7503](https://github.com/PyTorchLightning/pytorch-lightning/pull/7503))
- Changed `resume_from_checkpoint` warning to an error when the checkpoint file does not exist ([#7075](https://github.com/PyTorchLightning/pytorch-lightning/pull/7075))
- Automatically set `sync_batchnorm` for `training_type_plugin` ([#6536](https://github.com/PyTorchLightning/pytorch-lightning/pull/6536))
- Allowed training type plugin to delay optimizer creation ([#6331](https://github.com/PyTorchLightning/pytorch-lightning/pull/6331))
- Removed ModelSummary validation from train loop on_trainer_init ([#6610](https://github.com/PyTorchLightning/pytorch-lightning/pull/6610))
- Moved `save_function` to accelerator ([#6689](https://github.com/PyTorchLightning/pytorch-lightning/pull/6689))
- Updated DeepSpeed ZeRO ([#6546](https://github.com/PyTorchLightning/pytorch-lightning/pull/6546),
    [#6752](https://github.com/PyTorchLightning/pytorch-lightning/pull/6752),
    [#6142](https://github.com/PyTorchLightning/pytorch-lightning/pull/6142),
    [#6321](https://github.com/PyTorchLightning/pytorch-lightning/pull/6321))
- Improved verbose logging for `EarlyStopping` callback ([#6811](https://github.com/PyTorchLightning/pytorch-lightning/pull/6811))
- Run ddp_spawn dataloader checks on Windows ([#6930](https://github.com/PyTorchLightning/pytorch-lightning/pull/6930))
- Updated mlflow with using `resolve_tags` ([#6746](https://github.com/PyTorchLightning/pytorch-lightning/pull/6746))
- Moved `save_hyperparameters` to its own function ([#7119](https://github.com/PyTorchLightning/pytorch-lightning/pull/7119))
- Replaced `_DataModuleWrapper` with `__new__` ([#7289](https://github.com/PyTorchLightning/pytorch-lightning/pull/7289))
- Reset `current_fx` properties on lightning module in teardown ([#7247](https://github.com/PyTorchLightning/pytorch-lightning/pull/7247))
- Auto-set `DataLoader.worker_init_fn` with `seed_everything` ([#6960](https://github.com/PyTorchLightning/pytorch-lightning/pull/6960))
- Remove `model.trainer` call inside of dataloading mixin ([#7317](https://github.com/PyTorchLightning/pytorch-lightning/pull/7317))
- Split profilers module ([#6261](https://github.com/PyTorchLightning/pytorch-lightning/pull/6261))
- Ensure accelerator is valid if running interactively ([#5970](https://github.com/PyTorchLightning/pytorch-lightning/pull/5970))
- Disabled batch transfer in DP mode ([#6098](https://github.com/PyTorchLightning/pytorch-lightning/pull/6098))

### Deprecated

- Deprecated `outputs` in both `LightningModule.on_train_epoch_end` and `Callback.on_train_epoch_end` hooks ([#7339](https://github.com/PyTorchLightning/pytorch-lightning/pull/7339))
- Deprecated `Trainer.truncated_bptt_steps` in favor of `LightningModule.truncated_bptt_steps` ([#7323](https://github.com/PyTorchLightning/pytorch-lightning/pull/7323))
- Deprecated `outputs` in both `LightningModule.on_train_epoch_end` and `Callback.on_train_epoch_end` hooks ([#7339](https://github.com/PyTorchLightning/pytorch-lightning/pull/7339))
- Deprecated `LightningModule.grad_norm` in favor of `pytorch_lightning.utilities.grads.grad_norm` ([#7292](https://github.com/PyTorchLightning/pytorch-lightning/pull/7292))
- Deprecated the `save_function` property from the `ModelCheckpoint` callback ([#7201](https://github.com/PyTorchLightning/pytorch-lightning/pull/7201))
- Deprecated `LightningModule.write_predictions` and `LightningModule.write_predictions_dict` ([#7066](https://github.com/PyTorchLightning/pytorch-lightning/pull/7066))
- Deprecated `TrainerLoggingMixin` in favor of a separate utilities module for metric handling ([#7180](https://github.com/PyTorchLightning/pytorch-lightning/pull/7180))
- Deprecated `TrainerTrainingTricksMixin` in favor of a separate utilities module for NaN/Inf detection for gradients and parameters ([#6834](https://github.com/PyTorchLightning/pytorch-lightning/pull/6834))
- `period` has been deprecated in favor of `every_n_val_epochs` in the `ModelCheckpoint` callback ([#6146](https://github.com/PyTorchLightning/pytorch-lightning/pull/6146))
- Deprecated `trainer.running_sanity_check` in favor of `trainer.sanity_checking` ([#4945](https://github.com/PyTorchLightning/pytorch-lightning/pull/4945))
- Deprecated `Profiler(output_filename)` in favor of `dirpath` and `filename` ([#6621](https://github.com/PyTorchLightning/pytorch-lightning/pull/6621))
- Deprecated `PytorchProfiler(profiled_functions)` in favor of `record_functions` ([#6349](https://github.com/PyTorchLightning/pytorch-lightning/pull/6349))
- Deprecated `@auto_move_data` in favor of `trainer.predict` ([#6993](https://github.com/PyTorchLightning/pytorch-lightning/pull/6993))
- Deprecated `Callback.on_load_checkpoint(checkpoint)` in favor of `Callback.on_load_checkpoint(trainer, pl_module, checkpoint)` ([#7253](https://github.com/PyTorchLightning/pytorch-lightning/pull/7253))
- Deprecated metrics in favor of `torchmetrics` (
    [#6505](https://github.com/PyTorchLightning/pytorch-lightning/pull/6505),
    [#6530](https://github.com/PyTorchLightning/pytorch-lightning/pull/6530),
    [#6540](https://github.com/PyTorchLightning/pytorch-lightning/pull/6540),
    [#6547](https://github.com/PyTorchLightning/pytorch-lightning/pull/6547),
    [#6515](https://github.com/PyTorchLightning/pytorch-lightning/pull/6515),
    [#6572](https://github.com/PyTorchLightning/pytorch-lightning/pull/6572),
    [#6573](https://github.com/PyTorchLightning/pytorch-lightning/pull/6573),
    [#6584](https://github.com/PyTorchLightning/pytorch-lightning/pull/6584),
    [#6636](https://github.com/PyTorchLightning/pytorch-lightning/pull/6636),
    [#6637](https://github.com/PyTorchLightning/pytorch-lightning/pull/6637),
    [#6649](https://github.com/PyTorchLightning/pytorch-lightning/pull/6649),
    [#6659](https://github.com/PyTorchLightning/pytorch-lightning/pull/6659),
    [#7131](https://github.com/PyTorchLightning/pytorch-lightning/pull/7131),
)
- Deprecated the `LightningModule.datamodule` getter and setter methods; access them through `Trainer.datamodule` instead ([#7168](https://github.com/PyTorchLightning/pytorch-lightning/pull/7168))
- Deprecated the use of `Trainer(gpus="i")` (string) for selecting the i-th GPU; from v1.5 this will set the number of GPUs instead of the index ([#6388](https://github.com/PyTorchLightning/pytorch-lightning/pull/6388))

### Removed

- Removed the `exp_save_path` property from the `LightningModule` ([#7266](https://github.com/PyTorchLightning/pytorch-lightning/pull/7266))
- Removed training loop explicitly calling `EarlyStopping.on_validation_end` if no validation is run ([#7069](https://github.com/PyTorchLightning/pytorch-lightning/pull/7069))
- Removed `automatic_optimization` as a property from the training loop in favor of `LightningModule.automatic_optimization` ([#7130](https://github.com/PyTorchLightning/pytorch-lightning/pull/7130))
- Removed evaluation loop legacy returns for `*_epoch_end` hooks ([#6973](https://github.com/PyTorchLightning/pytorch-lightning/pull/6973))
- Removed support for passing a bool value to `profiler` argument of Trainer ([#6164](https://github.com/PyTorchLightning/pytorch-lightning/pull/6164))
- Removed no return warning from val/test step ([#6139](https://github.com/PyTorchLightning/pytorch-lightning/pull/6139))
- Removed passing a `ModelCheckpoint` instance to `Trainer(checkpoint_callback)` ([#6166](https://github.com/PyTorchLightning/pytorch-lightning/pull/6166))
- Removed deprecated Trainer argument `enable_pl_optimizer` and `automatic_optimization` ([#6163](https://github.com/PyTorchLightning/pytorch-lightning/pull/6163))
- Removed deprecated metrics ([#6161](https://github.com/PyTorchLightning/pytorch-lightning/pull/6161))
    * from `pytorch_lightning.metrics.functional.classification` removed `to_onehot`, `to_categorical`, `get_num_classes`, `roc`, `multiclass_roc`, `average_precision`, `precision_recall_curve`, `multiclass_precision_recall_curve`
    * from `pytorch_lightning.metrics.functional.reduction` removed `reduce`, `class_reduce`
- Removed deprecated `ModelCheckpoint` arguments `prefix`, `mode="auto"` ([#6162](https://github.com/PyTorchLightning/pytorch-lightning/pull/6162))
- Removed `mode='auto'` from `EarlyStopping` ([#6167](https://github.com/PyTorchLightning/pytorch-lightning/pull/6167))
- Removed `epoch` and `step` arguments from `ModelCheckpoint.format_checkpoint_name()`, these are now included in the `metrics` argument ([#7344](https://github.com/PyTorchLightning/pytorch-lightning/pull/7344))
- Removed legacy references for magic keys in the `Result` object ([#6016](https://github.com/PyTorchLightning/pytorch-lightning/pull/6016))
- Removed deprecated `LightningModule` `hparams` setter ([#6207](https://github.com/PyTorchLightning/pytorch-lightning/pull/6207))
- Removed legacy code to log or include metrics in the progress bar by returning them in a dict with the `"log"/"progress_bar"` magic keys. Use `self.log` instead ([#6734](https://github.com/PyTorchLightning/pytorch-lightning/pull/6734))
- Removed `trainer.fit()` return value of `1`. It has no return now ([#7237](https://github.com/PyTorchLightning/pytorch-lightning/pull/7237))
- Removed `logger_connector` legacy code ([#6733](https://github.com/PyTorchLightning/pytorch-lightning/pull/6733))
- Removed unused mixin attributes ([#6487](https://github.com/PyTorchLightning/pytorch-lightning/pull/6487))

### Fixed

- Fixed NaN errors in progress bars when training with iterable datasets with no length defined ([#7306](https://github.com/PyTorchLightning/pytorch-lightning/pull/7306))
- Fixed attaching train and validation dataloaders when `reload_dataloaders_every_epoch=True` and `num_sanity_val_steps=0` ([#7207](https://github.com/PyTorchLightning/pytorch-lightning/pull/7207))
- Added a barrier in the accelerator `teardown` to synchronize processes before execution finishes ([#6814](https://github.com/PyTorchLightning/pytorch-lightning/pull/6814))
- Fixed multi-node DDP sub-process launch by using `local_rank` instead of `global_rank` for main process assertion ([#7061](https://github.com/PyTorchLightning/pytorch-lightning/pull/7061))
- Fixed incorrect removal of `WORLD_SIZE` environment variable in DDP training when launching with torch distributed/torchelastic ([#6942](https://github.com/PyTorchLightning/pytorch-lightning/pull/6942))
- Made the `Plugin.reduce` method more consistent across all Plugins to reflect a mean-reduction by default ([#6011](https://github.com/PyTorchLightning/pytorch-lightning/pull/6011))
- Move lightning module to correct device type when using LightningDistributedWrapper ([#6070](https://github.com/PyTorchLightning/pytorch-lightning/pull/6070))
- Do not print top-k verbose log with `ModelCheckpoint(monitor=None)` ([#6109](https://github.com/PyTorchLightning/pytorch-lightning/pull/6109))
- Fixed `ModelCheckpoint(save_top_k=0, save_last=True)` not saving the `last` checkpoint ([#6136](https://github.com/PyTorchLightning/pytorch-lightning/pull/6136))
- Fixed `.teardown(stage='fit')` and `.on_fit_{start,end}()` getting called during `trainer.test` ([#6386](https://github.com/PyTorchLightning/pytorch-lightning/pull/6386))
- Fixed LightningModule `all_gather` on cpu tensors ([#6416](https://github.com/PyTorchLightning/pytorch-lightning/pull/6416))
- Fixed torch distributed not available in setup hook for DDP ([#6506](https://github.com/PyTorchLightning/pytorch-lightning/pull/6506))
- Fixed `trainer.tuner.{lr_find,scale_batch_size}` not setting the `Trainer` state properly ([#7258](https://github.com/PyTorchLightning/pytorch-lightning/pull/7258))
- Fixed bug where the learning rate schedulers did not follow the optimizer frequencies ([#4868](https://github.com/PyTorchLightning/pytorch-lightning/pull/4868))
- Fixed pickle error checker to now check for `pickle.PickleError` to catch all pickle errors ([#6917](https://github.com/PyTorchLightning/pytorch-lightning/pull/6917))
- Fixed a bug where the outputs object passed to `LightningModule.training_epoch_end` was different from the object passed to the `on_train_end_epoch` hook ([#6969](https://github.com/PyTorchLightning/pytorch-lightning/pull/6969))
- Fixed a bug where the outputs passed to `train_batch_end` would be lists even when using a single optimizer and no truncated backprop through time steps ([#6969](https://github.com/PyTorchLightning/pytorch-lightning/pull/6969))
- Fixed bug for trainer error handling which would cause hang for distributed training ([#6864](https://github.com/PyTorchLightning/pytorch-lightning/pull/6864))
- Fixed `self.device` not returning the correct device in replicas of data-parallel ([#6414](https://github.com/PyTorchLightning/pytorch-lightning/pull/6414))
- Fixed `lr_find` trying beyond `num_training` steps and suggesting a too high learning rate ([#7076](https://github.com/PyTorchLightning/pytorch-lightning/pull/7076))
- Fixed logger creating incorrect version folder in DDP with repeated `Trainer.fit` calls ([#7077](https://github.com/PyTorchLightning/pytorch-lightning/pull/7077))
- Fixed metric objects passed directly to `self.log` not being reset correctly ([#7055](https://github.com/PyTorchLightning/pytorch-lightning/pull/7055))
- Fixed `CombinedLoader` in distributed settings for validation / testing ([#7102](https://github.com/PyTorchLightning/pytorch-lightning/pull/7102))
- Fixed the save_dir in `WandbLogger` when the run was initiated externally ([#7106](https://github.com/PyTorchLightning/pytorch-lightning/pull/7106))
- Fixed `num_sanity_val_steps` affecting reproducibility of training data shuffling ([#7014](https://github.com/PyTorchLightning/pytorch-lightning/pull/7014))
- Fixed resetting device after `fitting/evaluating/predicting` ([#7188](https://github.com/PyTorchLightning/pytorch-lightning/pull/7188))
- Fixed bug where `trainer.tuner.scale_batch_size(max_trials=0)` would not return the correct batch size result ([#7262](https://github.com/PyTorchLightning/pytorch-lightning/pull/7262))
- Fixed metrics not being properly logged with `precision=16` and `manual_optimization` ([#7228](https://github.com/PyTorchLightning/pytorch-lightning/pull/7228))
- Fixed `BaseFinetuning` properly reloading `optimizer_states` when using `resume_from_checkpoint` ([#6891](https://github.com/PyTorchLightning/pytorch-lightning/pull/6891))
- Fixed `parameters_to_ignore` not properly set to DDPWrapper ([#7239](https://github.com/PyTorchLightning/pytorch-lightning/pull/7239))
- Fixed parsing of `fast_dev_run=True` with the built-in `ArgumentParser` ([#7240](https://github.com/PyTorchLightning/pytorch-lightning/pull/7240))
- Fixed handling an `IterableDataset` that fails to produce a batch at the beginning of an epoch ([#7294](https://github.com/PyTorchLightning/pytorch-lightning/pull/7294))
- Fixed `LightningModule.save_hyperparameters()` when attempting to save an empty container ([#7268](https://github.com/PyTorchLightning/pytorch-lightning/pull/7268))
- Fixed `apex` not properly instantiated when running with `ddp` ([#7274](https://github.com/PyTorchLightning/pytorch-lightning/pull/7274))
- Fixed optimizer `state` not moved to `GPU` ([#7277](https://github.com/PyTorchLightning/pytorch-lightning/pull/7277))
- Fixed custom init args for `WandbLogger` ([#6989](https://github.com/PyTorchLightning/pytorch-lightning/pull/6989))
- Fixed a bug where an error would be raised if the train dataloader sometimes produced None for a batch ([#7342](https://github.com/PyTorchLightning/pytorch-lightning/pull/7342))
- Fixed examples (
    [#6600](https://github.com/PyTorchLightning/pytorch-lightning/pull/6600),
    [#6638](https://github.com/PyTorchLightning/pytorch-lightning/pull/6638),
    [#7096](https://github.com/PyTorchLightning/pytorch-lightning/pull/7096),
    [#7246](https://github.com/PyTorchLightning/pytorch-lightning/pull/7246),
    [#6357](https://github.com/PyTorchLightning/pytorch-lightning/pull/6357),
    [#6476](https://github.com/PyTorchLightning/pytorch-lightning/pull/6476),
    [#6294](https://github.com/PyTorchLightning/pytorch-lightning/pull/6294),
    [#6373](https://github.com/PyTorchLightning/pytorch-lightning/pull/6373),
    [#6088](https://github.com/PyTorchLightning/pytorch-lightning/pull/6088),
    [#7398](https://github.com/PyTorchLightning/pytorch-lightning/pull/7398)
)
- Resolved schedule step bug for PyTorch Profiler ([#6674](https://github.com/PyTorchLightning/pytorch-lightning/pull/6674),
    [#6681](https://github.com/PyTorchLightning/pytorch-lightning/pull/6681))
- Updated logic for checking TPUs availability ([#6767](https://github.com/PyTorchLightning/pytorch-lightning/pull/6767))
- Resolve TPU miss rendezvous ([#6781](https://github.com/PyTorchLightning/pytorch-lightning/pull/6781))
- Fixed auto-scaling mode when calling tune method on trainer ([#7321](https://github.com/PyTorchLightning/pytorch-lightning/pull/7321))
- Fixed finetuning complex models correctly unfreezes ([#6880](https://github.com/PyTorchLightning/pytorch-lightning/pull/6880))
- Ensure we set the eval/train flag correctly on accelerator model ([#6877](https://github.com/PyTorchLightning/pytorch-lightning/pull/6877))
- Set better defaults for `rank_zero_only.rank` when training is launched with SLURM and torchelastic ([#6802](https://github.com/PyTorchLightning/pytorch-lightning/pull/6802))
- Fixed matching the number of outputs of backward with forward for AllGatherGrad ([#6625](https://github.com/PyTorchLightning/pytorch-lightning/pull/6625))
- Fixed the `gradient_clip_algorithm` has no effect ([#6928](https://github.com/PyTorchLightning/pytorch-lightning/pull/6928))
- Fixed CUDA OOM detection and handling ([#6934](https://github.com/PyTorchLightning/pytorch-lightning/pull/6934))
- Fixed `unfreeze_and_add_param_group` expects `modules` rather than `module` ([#6822](https://github.com/PyTorchLightning/pytorch-lightning/pull/6822))
- Fixed DPP + SyncBN when move on device ([#6838](https://github.com/PyTorchLightning/pytorch-lightning/pull/6838))
- Fixed missing arguments in `lr_find` call ([#6784](https://github.com/PyTorchLightning/pytorch-lightning/pull/6784))
- Fixed `set_default_tensor_type` to `torch.DoubleTensor` with precision=64 ([#7108](https://github.com/PyTorchLightning/pytorch-lightning/pull/7108))
- Fixed `NeptuneLogger.log_text(step=None)` ([#7194](https://github.com/PyTorchLightning/pytorch-lightning/pull/7194))
- Fixed importing torchtext batch ([#6365](https://github.com/PyTorchLightning/pytorch-lightning/pull/6365),
    [#6323](https://github.com/PyTorchLightning/pytorch-lightning/pull/6323),
    [#6211](https://github.com/PyTorchLightning/pytorch-lightning/pull/6211))


## [1.2.9] - 2021-04-20

### Fixed

- Fixed the order to call for world ranks & the `root_device` property in `TPUSpawnPlugin` ([#7074](https://github.com/PyTorchLightning/pytorch-lightning/pull/7074))
- Fixed multi-gpu join for Horovod ([#6954](https://github.com/PyTorchLightning/pytorch-lightning/pull/6954))
- Fixed parsing for pre-release package versions ([#6999](https://github.com/PyTorchLightning/pytorch-lightning/pull/6999))


## [1.2.8] - 2021-04-14

### Added

- Added TPUSpawn + IterableDataset error message ([#6875](https://github.com/PyTorchLightning/pytorch-lightning/pull/6875))

### Fixed

- Fixed process rank not being available right away after `Trainer` instantiation ([#6941](https://github.com/PyTorchLightning/pytorch-lightning/pull/6941))
- Fixed `sync_dist` for tpus ([#6950](https://github.com/PyTorchLightning/pytorch-lightning/pull/6950))
- Fixed `AttributeError` for `require_backward_grad_sync` when running manual optimization with sharded plugin ([#6915](https://github.com/PyTorchLightning/pytorch-lightning/pull/6915))
- Fixed `--gpus` default for parser returned by `Trainer.add_argparse_args` ([#6898](https://github.com/PyTorchLightning/pytorch-lightning/pull/6898))
- Fixed TPU Spawn all gather ([#6896](https://github.com/PyTorchLightning/pytorch-lightning/pull/6896))
- Fixed `EarlyStopping` logic when `min_epochs` or `min_steps` requirement is not met ([#6705](https://github.com/PyTorchLightning/pytorch-lightning/pull/6705))
- Fixed csv extension check ([#6436](https://github.com/PyTorchLightning/pytorch-lightning/pull/6436))
- Fixed checkpoint issue when using Horovod distributed backend ([#6958](https://github.com/PyTorchLightning/pytorch-lightning/pull/6958))
- Fixed tensorboard exception raising ([#6901](https://github.com/PyTorchLightning/pytorch-lightning/pull/6901))
- Fixed setting the eval/train flag correctly on accelerator model ([#6983](https://github.com/PyTorchLightning/pytorch-lightning/pull/6983))
- Fixed DDP_SPAWN compatibility with bug_report_model.py ([#6892](https://github.com/PyTorchLightning/pytorch-lightning/pull/6892))
- Fixed bug where `BaseFinetuning.flatten_modules()` was duplicating leaf node parameters ([#6879](https://github.com/PyTorchLightning/pytorch-lightning/pull/6879))
- Set better defaults for `rank_zero_only.rank` when training is launched with SLURM and torchelastic:
    * Support SLURM and torchelastic global rank environment variables ([#5715](https://github.com/PyTorchLightning/pytorch-lightning/pull/5715))
    * Remove hardcoding of local rank in accelerator connector ([#6878](https://github.com/PyTorchLightning/pytorch-lightning/pull/6878))


## [1.2.7] - 2021-04-06

### Fixed

- Fixed resolve a bug with omegaconf and xm.save ([#6741](https://github.com/PyTorchLightning/pytorch-lightning/pull/6741))
- Fixed an issue with IterableDataset when __len__ is not defined ([#6828](https://github.com/PyTorchLightning/pytorch-lightning/pull/6828))
- Sanitize None params during pruning ([#6836](https://github.com/PyTorchLightning/pytorch-lightning/pull/6836))
- Enforce an epoch scheduler interval when using SWA ([#6588](https://github.com/PyTorchLightning/pytorch-lightning/pull/6588))
- Fixed TPU Colab hang issue, post training ([#6816](https://github.com/PyTorchLightning/pytorch-lightning/pull/6816))
- Fixed a bug where `TensorBoardLogger` would give a warning and not log correctly to a symbolic link `save_dir` ([#6730](https://github.com/PyTorchLightning/pytorch-lightning/pull/6730))
- Fixed bug where `predict` could not be used when `progress_bar_refresh_rate=0` ([#6884](https://github.com/PyTorchLightning/pytorch-lightning/pull/6884))


## [1.2.6] - 2021-03-30

### Changed

- Changed the behavior of `on_epoch_start` to run at the beginning of validation & test epoch ([#6498](https://github.com/PyTorchLightning/pytorch-lightning/pull/6498))

### Removed

- Removed legacy code to include `step` dictionary returns in `callback_metrics`. Use `self.log_dict` instead. ([#6682](https://github.com/PyTorchLightning/pytorch-lightning/pull/6682))

### Fixed

- Fixed `DummyLogger.log_hyperparams` raising a `TypeError` when running with `fast_dev_run=True` ([#6398](https://github.com/PyTorchLightning/pytorch-lightning/pull/6398))
- Fixed error on TPUs when there was no `ModelCheckpoint` ([#6654](https://github.com/PyTorchLightning/pytorch-lightning/pull/6654))
- Fixed `trainer.test` freeze on TPUs ([#6654](https://github.com/PyTorchLightning/pytorch-lightning/pull/6654))
- Fixed a bug where gradients were disabled after calling `Trainer.predict` ([#6657](https://github.com/PyTorchLightning/pytorch-lightning/pull/6657))
- Fixed bug where no TPUs were detected in a TPU pod env ([#6719](https://github.com/PyTorchLightning/pytorch-lightning/pull/6719))


## [1.2.5] - 2021-03-23

### Changed

- Update Gradient Clipping for the TPU Accelerator ([#6576](https://github.com/PyTorchLightning/pytorch-lightning/pull/6576))
- Refactored setup for typing friendly ([#6590](https://github.com/PyTorchLightning/pytorch-lightning/pull/6590))

### Fixed

- Fixed a bug where `all_gather` would not work correctly with `tpu_cores=8` ([#6587](https://github.com/PyTorchLightning/pytorch-lightning/pull/6587))
- Fixed comparing required versions ([#6434](https://github.com/PyTorchLightning/pytorch-lightning/pull/6434))
- Fixed duplicate logs appearing in console when using the python logging module ([#6275](https://github.com/PyTorchLightning/pytorch-lightning/pull/6275))
- Added Autocast in validation, test and predict modes for Native AMP ([#6565](https://github.com/PyTorchLightning/pytorch-lightning/pull/6565))


## [1.2.4] - 2021-03-16

### Changed

- Changed the default of `find_unused_parameters` back to `True` in DDP and DDP Spawn ([#6438](https://github.com/PyTorchLightning/pytorch-lightning/pull/6438))

### Fixed

- Expose DeepSpeed loss parameters to allow users to fix loss instability ([#6115](https://github.com/PyTorchLightning/pytorch-lightning/pull/6115))
- Fixed DP reduction with collection ([#6324](https://github.com/PyTorchLightning/pytorch-lightning/pull/6324))
- Fixed an issue where the tuner would not tune the learning rate if also tuning the batch size ([#4688](https://github.com/PyTorchLightning/pytorch-lightning/pull/4688))
- Fixed broadcast to use PyTorch `broadcast_object_list` and add `reduce_decision` ([#6410](https://github.com/PyTorchLightning/pytorch-lightning/pull/6410))
- Fixed logger creating directory structure too early in DDP ([#6380](https://github.com/PyTorchLightning/pytorch-lightning/pull/6380))
- Fixed DeepSpeed additional memory use on rank 0 when default device not set early enough ([#6460](https://github.com/PyTorchLightning/pytorch-lightning/pull/6460))
- Fixed an issue with `Tuner.scale_batch_size` not finding the batch size attribute in the datamodule ([#5968](https://github.com/PyTorchLightning/pytorch-lightning/pull/5968))
- Fixed an exception in the layer summary when the model contains torch.jit scripted submodules ([#6511](https://github.com/PyTorchLightning/pytorch-lightning/pull/6511))
- Fixed when Train loop config was run during `Trainer.predict` ([#6541](https://github.com/PyTorchLightning/pytorch-lightning/pull/6541))


## [1.2.3] - 2021-03-09

### Fixed

- Fixed `ModelPruning(make_pruning_permanent=True)` pruning buffers getting removed when saved during training ([#6073](https://github.com/PyTorchLightning/pytorch-lightning/pull/6073))
- Fixed when `_stable_1d_sort` to work when `n >= N` ([#6177](https://github.com/PyTorchLightning/pytorch-lightning/pull/6177))
- Fixed `AttributeError` when `logger=None` on TPU ([#6221](https://github.com/PyTorchLightning/pytorch-lightning/pull/6221))
- Fixed PyTorch Profiler with `emit_nvtx` ([#6260](https://github.com/PyTorchLightning/pytorch-lightning/pull/6260))
- Fixed `trainer.test` from `best_path` hangs after calling `trainer.fit`  ([#6272](https://github.com/PyTorchLightning/pytorch-lightning/pull/6272))
- Fixed `SingleTPU` calling `all_gather` ([#6296](https://github.com/PyTorchLightning/pytorch-lightning/pull/6296))
- Ensure we check DeepSpeed/Sharded in multi-node DDP ([#6297](https://github.com/PyTorchLightning/pytorch-lightning/pull/6297)
- Check `LightningOptimizer` doesn't delete optimizer hooks ([#6305](https://github.com/PyTorchLightning/pytorch-lightning/pull/6305)
- Resolve memory leak for evaluation ([#6326](https://github.com/PyTorchLightning/pytorch-lightning/pull/6326)
- Ensure that clip gradients is only called if the value is greater than 0 ([#6330](https://github.com/PyTorchLightning/pytorch-lightning/pull/6330)
- Fixed `Trainer` not resetting `lightning_optimizers` when calling `Trainer.fit()` multiple times ([#6372](https://github.com/PyTorchLightning/pytorch-lightning/pull/6372))


## [1.2.2] - 2021-03-02

### Added

- Added `checkpoint` parameter to callback's `on_save_checkpoint` hook ([#6072](https://github.com/PyTorchLightning/pytorch-lightning/pull/6072))

### Changed

- Changed the order of `backward`, `step`, `zero_grad` to `zero_grad`, `backward`, `step` ([#6147](https://github.com/PyTorchLightning/pytorch-lightning/pull/6147))
- Changed default for DeepSpeed CPU Offload to False, due to prohibitively slow speeds at smaller scale ([#6262](https://github.com/PyTorchLightning/pytorch-lightning/pull/6262))

### Fixed

- Fixed epoch level schedulers not being called when `val_check_interval < 1.0` ([#6075](https://github.com/PyTorchLightning/pytorch-lightning/pull/6075))
- Fixed multiple early stopping callbacks ([#6197](https://github.com/PyTorchLightning/pytorch-lightning/pull/6197))
- Fixed incorrect usage of `detach()`, `cpu()`, `to()` ([#6216](https://github.com/PyTorchLightning/pytorch-lightning/pull/6216))
- Fixed LBFGS optimizer support which didn't converge in automatic optimization ([#6147](https://github.com/PyTorchLightning/pytorch-lightning/pull/6147))
- Prevent `WandbLogger` from dropping values ([#5931](https://github.com/PyTorchLightning/pytorch-lightning/pull/5931))
- Fixed error thrown when using valid distributed mode in multi node ([#6297](https://github.com/PyTorchLightning/pytorch-lightning/pull/6297)


## [1.2.1] - 2021-02-23

### Fixed

- Fixed incorrect yield logic for the amp autocast context manager ([#6080](https://github.com/PyTorchLightning/pytorch-lightning/pull/6080))
- Fixed priority of plugin/accelerator when setting distributed mode ([#6089](https://github.com/PyTorchLightning/pytorch-lightning/pull/6089))
- Fixed error message for AMP + CPU incompatibility ([#6107](https://github.com/PyTorchLightning/pytorch-lightning/pull/6107))
- Disabled batch transfer in DP mode ([#6093](https://github.com/PyTorchLightning/pytorch-lightning/pull/6093))


## [1.2.0] - 2021-02-18

### Added

- Added `DataType`, `AverageMethod` and `MDMCAverageMethod` enum in metrics ([#5657](https://github.com/PyTorchLightning/pytorch-lightning/pull/5689))
- Added support for summarized model total params size in megabytes ([#5590](https://github.com/PyTorchLightning/pytorch-lightning/pull/5590))
- Added support for multiple train loaders ([#1959](https://github.com/PyTorchLightning/pytorch-lightning/pull/1959))
- Added `Accuracy` metric now generalizes to Top-k accuracy for (multi-dimensional) multi-class inputs using the `top_k` parameter ([#4838](https://github.com/PyTorchLightning/pytorch-lightning/pull/4838))
- Added `Accuracy` metric now enables the computation of subset accuracy for multi-label or multi-dimensional multi-class inputs with the `subset_accuracy` parameter ([#4838](https://github.com/PyTorchLightning/pytorch-lightning/pull/4838))
- Added `HammingDistance` metric to compute the hamming distance (loss) ([#4838](https://github.com/PyTorchLightning/pytorch-lightning/pull/4838))
- Added `max_fpr` parameter to `auroc` metric for computing partial auroc metric ([#3790](https://github.com/PyTorchLightning/pytorch-lightning/pull/3790))
- Added `StatScores` metric to compute the number of true positives, false positives, true negatives and false negatives ([#4839](https://github.com/PyTorchLightning/pytorch-lightning/pull/4839))
- Added `R2Score` metric ([#5241](https://github.com/PyTorchLightning/pytorch-lightning/pull/5241))
- Added `LambdaCallback` ([#5347](https://github.com/PyTorchLightning/pytorch-lightning/pull/5347))
- Added `BackboneLambdaFinetuningCallback` ([#5377](https://github.com/PyTorchLightning/pytorch-lightning/pull/5377))
- Accelerator `all_gather` supports collection ([#5221](https://github.com/PyTorchLightning/pytorch-lightning/pull/5221))
- Added `image_gradients` functional metric to compute the image gradients of a given input image. ([#5056](https://github.com/PyTorchLightning/pytorch-lightning/pull/5056))
- Added `MetricCollection` ([#4318](https://github.com/PyTorchLightning/pytorch-lightning/pull/4318))
- Added `.clone()` method to metrics ([#4318](https://github.com/PyTorchLightning/pytorch-lightning/pull/4318))
- Added `IoU` class interface ([#4704](https://github.com/PyTorchLightning/pytorch-lightning/pull/4704))
- Support to tie weights after moving model to TPU via `on_post_move_to_device` hook
- Added missing val/test hooks in `LightningModule` ([#5467](https://github.com/PyTorchLightning/pytorch-lightning/pull/5467))
- The `Recall` and `Precision` metrics (and their functional counterparts `recall` and `precision`) can now be generalized to Recall@K and Precision@K with the use of `top_k` parameter ([#4842](https://github.com/PyTorchLightning/pytorch-lightning/pull/4842))
- Added `ModelPruning` Callback ([#5618](https://github.com/PyTorchLightning/pytorch-lightning/pull/5618),
    [#5825](https://github.com/PyTorchLightning/pytorch-lightning/pull/5825),
    [#6045](https://github.com/PyTorchLightning/pytorch-lightning/pull/6045))
- Added `PyTorchProfiler` ([#5560](https://github.com/PyTorchLightning/pytorch-lightning/pull/5560))
- Added compositional metrics ([#5464](https://github.com/PyTorchLightning/pytorch-lightning/pull/5464))
- Added Trainer method `predict(...)` for high performence predictions ([#5579](https://github.com/PyTorchLightning/pytorch-lightning/pull/5579))
- Added `on_before_batch_transfer` and `on_after_batch_transfer` data hooks ([#3671](https://github.com/PyTorchLightning/pytorch-lightning/pull/3671))
- Added AUC/AUROC class interface ([#5479](https://github.com/PyTorchLightning/pytorch-lightning/pull/5479))
- Added `PredictLoop` object ([#5752](https://github.com/PyTorchLightning/pytorch-lightning/pull/5752))
- Added `QuantizationAwareTraining` callback ([#5706](https://github.com/PyTorchLightning/pytorch-lightning/pull/5706),
    [#6040](https://github.com/PyTorchLightning/pytorch-lightning/pull/6040))
- Added `LightningModule.configure_callbacks` to enable the definition of model-specific callbacks ([#5621](https://github.com/PyTorchLightning/pytorch-lightning/pull/5621))
- Added `dim` to `PSNR` metric for mean-squared-error reduction ([#5957](https://github.com/PyTorchLightning/pytorch-lightning/pull/5957))
- Added promxial policy optimization template to pl_examples ([#5394](https://github.com/PyTorchLightning/pytorch-lightning/pull/5394))
- Added `log_graph` to `CometLogger` ([#5295](https://github.com/PyTorchLightning/pytorch-lightning/pull/5295))
- Added possibility for nested loaders ([#5404](https://github.com/PyTorchLightning/pytorch-lightning/pull/5404))
- Added `sync_step` to Wandb logger ([#5351](https://github.com/PyTorchLightning/pytorch-lightning/pull/5351))
- Added `StochasticWeightAveraging` callback ([#5640](https://github.com/PyTorchLightning/pytorch-lightning/pull/5640))
- Added `LightningDataModule.from_datasets(...)` ([#5133](https://github.com/PyTorchLightning/pytorch-lightning/pull/5133))
- Added `PL_TORCH_DISTRIBUTED_BACKEND` env variable to select backend ([#5981](https://github.com/PyTorchLightning/pytorch-lightning/pull/5981))
- Added `Trainer` flag to activate Stochastic Weight Averaging (SWA) `Trainer(stochastic_weight_avg=True)` ([#6038](https://github.com/PyTorchLightning/pytorch-lightning/pull/6038))
- Added DeepSpeed integration ([#5954](https://github.com/PyTorchLightning/pytorch-lightning/pull/5954),
    [#6042](https://github.com/PyTorchLightning/pytorch-lightning/pull/6042))

### Changed

- Changed `stat_scores` metric now calculates stat scores over all classes and gains new parameters, in line with the new `StatScores` metric ([#4839](https://github.com/PyTorchLightning/pytorch-lightning/pull/4839))
- Changed `computer_vision_fine_tunning` example to use `BackboneLambdaFinetuningCallback` ([#5377](https://github.com/PyTorchLightning/pytorch-lightning/pull/5377))
- Changed `automatic casting` for LoggerConnector `metrics` ([#5218](https://github.com/PyTorchLightning/pytorch-lightning/pull/5218))
- Changed `iou` [func] to allow float input ([#4704](https://github.com/PyTorchLightning/pytorch-lightning/pull/4704))
- Metric `compute()` method will no longer automatically call `reset()` ([#5409](https://github.com/PyTorchLightning/pytorch-lightning/pull/5409))
- Set PyTorch 1.4 as min requirements, also for testing and examples `torchvision>=0.5` and `torchtext>=0.5` ([#5418](https://github.com/PyTorchLightning/pytorch-lightning/pull/5418))
- Changed `callbacks` argument in `Trainer` to allow `Callback` input ([#5446](https://github.com/PyTorchLightning/pytorch-lightning/pull/5446))
- Changed the default of `find_unused_parameters` to `False` in DDP ([#5185](https://github.com/PyTorchLightning/pytorch-lightning/pull/5185))
- Changed `ModelCheckpoint` version suffixes to start at 1 ([#5008](https://github.com/PyTorchLightning/pytorch-lightning/pull/5008))
- Progress bar metrics tensors are now converted to float ([#5692](https://github.com/PyTorchLightning/pytorch-lightning/pull/5692))
- Changed the default value for the `progress_bar_refresh_rate` Trainer argument in Google COLAB notebooks to 20 ([#5516](https://github.com/PyTorchLightning/pytorch-lightning/pull/5516))
- Extended support for purely iteration-based training ([#5726](https://github.com/PyTorchLightning/pytorch-lightning/pull/5726))
- Made `LightningModule.global_rank`, `LightningModule.local_rank` and `LightningModule.logger` read-only properties ([#5730](https://github.com/PyTorchLightning/pytorch-lightning/pull/5730))
- Forced `ModelCheckpoint` callbacks to run after all others to guarantee all states are saved to the checkpoint ([#5731](https://github.com/PyTorchLightning/pytorch-lightning/pull/5731))
- Refactored Accelerators and Plugins:
    * Added base classes for plugins ([#5715](https://github.com/PyTorchLightning/pytorch-lightning/pull/5715))
    * Added parallel plugins for DP, DDP, DDPSpawn, DDP2 and Horovod ([#5714](https://github.com/PyTorchLightning/pytorch-lightning/pull/5714))
    * Precision Plugins ([#5718](https://github.com/PyTorchLightning/pytorch-lightning/pull/5718))
    * Added new Accelerators for CPU, GPU and TPU ([#5719](https://github.com/PyTorchLightning/pytorch-lightning/pull/5719))
    * Added RPC and Sharded plugins ([#5732](https://github.com/PyTorchLightning/pytorch-lightning/pull/5732))
    * Added missing `LightningModule`-wrapper logic to new plugins and accelerator ([#5734](https://github.com/PyTorchLightning/pytorch-lightning/pull/5734))
    * Moved device-specific teardown logic from training loop to accelerator ([#5973](https://github.com/PyTorchLightning/pytorch-lightning/pull/5973))
    * Moved accelerator_connector.py to the connectors subfolder ([#6033](https://github.com/PyTorchLightning/pytorch-lightning/pull/6033))
    * Trainer only references accelerator ([#6039](https://github.com/PyTorchLightning/pytorch-lightning/pull/6039))
    * Made parallel devices optional across all plugins ([#6051](https://github.com/PyTorchLightning/pytorch-lightning/pull/6051))
    * Cleaning ([#5948](https://github.com/PyTorchLightning/pytorch-lightning/pull/5948),
        [#5949](https://github.com/PyTorchLightning/pytorch-lightning/pull/5949),
        [#5950](https://github.com/PyTorchLightning/pytorch-lightning/pull/5950))
- Enabled `self.log` in callbacks ([#5094](https://github.com/PyTorchLightning/pytorch-lightning/pull/5094))
- Renamed xxx_AVAILABLE as protected ([#5082](https://github.com/PyTorchLightning/pytorch-lightning/pull/5082))
- Unified module names in Utils ([#5199](https://github.com/PyTorchLightning/pytorch-lightning/pull/5199))
- Separated utils: imports & enums ([#5256](https://github.com/PyTorchLightning/pytorch-lightning/pull/5256)
    [#5874](https://github.com/PyTorchLightning/pytorch-lightning/pull/5874))
- Refactor: clean trainer device & distributed getters ([#5300](https://github.com/PyTorchLightning/pytorch-lightning/pull/5300))
- Simplified training phase as LightningEnum ([#5419](https://github.com/PyTorchLightning/pytorch-lightning/pull/5419))
- Updated metrics to use LightningEnum ([#5689](https://github.com/PyTorchLightning/pytorch-lightning/pull/5689))
- Changed the seq of `on_train_batch_end`, `on_batch_end` & `on_train_epoch_end`, `on_epoch_end hooks` ([#5688](https://github.com/PyTorchLightning/pytorch-lightning/pull/5688))
- Refactored `setup_training` and remove `test_mode` ([#5388](https://github.com/PyTorchLightning/pytorch-lightning/pull/5388))
- Disabled training with zero `num_training_batches` when insufficient `limit_train_batches` ([#5703](https://github.com/PyTorchLightning/pytorch-lightning/pull/5703))
- Refactored `EpochResultStore` ([#5522](https://github.com/PyTorchLightning/pytorch-lightning/pull/5522))
- Update `lr_finder` to check for attribute if not running `fast_dev_run` ([#5990](https://github.com/PyTorchLightning/pytorch-lightning/pull/5990))
- LightningOptimizer manual optimizer is more flexible and expose `toggle_model` ([#5771](https://github.com/PyTorchLightning/pytorch-lightning/pull/5771))
- `MlflowLogger` limit parameter value length to 250 char ([#5893](https://github.com/PyTorchLightning/pytorch-lightning/pull/5893))
- Re-introduced fix for Hydra directory sync with multiple process ([#5993](https://github.com/PyTorchLightning/pytorch-lightning/pull/5993))

### Deprecated

- Function `stat_scores_multiple_classes` is deprecated in favor of `stat_scores` ([#4839](https://github.com/PyTorchLightning/pytorch-lightning/pull/4839))
- Moved accelerators and plugins to its `legacy` pkg ([#5645](https://github.com/PyTorchLightning/pytorch-lightning/pull/5645))
- Deprecated `LightningDistributedDataParallel` in favor of new wrapper module `LightningDistributedModule` ([#5185](https://github.com/PyTorchLightning/pytorch-lightning/pull/5185))
- Deprecated `LightningDataParallel` in favor of new wrapper module `LightningParallelModule` ([#5670](https://github.com/PyTorchLightning/pytorch-lightning/pull/5670))
- Renamed utils modules ([#5199](https://github.com/PyTorchLightning/pytorch-lightning/pull/5199))
    * `argparse_utils` >> `argparse`
    * `model_utils` >> `model_helpers`
    * `warning_utils` >> `warnings`
    * `xla_device_utils` >> `xla_device`
- Deprecated using `'val_loss'` to set the `ModelCheckpoint` monitor ([#6012](https://github.com/PyTorchLightning/pytorch-lightning/pull/6012))
- Deprecated `.get_model()` with explicit `.lightning_module` property ([#6035](https://github.com/PyTorchLightning/pytorch-lightning/pull/6035))
- Deprecated Trainer attribute `accelerator_backend` in favor of `accelerator` ([#6034](https://github.com/PyTorchLightning/pytorch-lightning/pull/6034))

### Removed

- Removed deprecated checkpoint argument `filepath` ([#5321](https://github.com/PyTorchLightning/pytorch-lightning/pull/5321))
- Removed deprecated `Fbeta`, `f1_score` and `fbeta_score` metrics ([#5322](https://github.com/PyTorchLightning/pytorch-lightning/pull/5322))
- Removed deprecated `TrainResult` ([#5323](https://github.com/PyTorchLightning/pytorch-lightning/pull/5323))
- Removed deprecated `EvalResult` ([#5633](https://github.com/PyTorchLightning/pytorch-lightning/pull/5633))
- Removed `LoggerStages` ([#5673](https://github.com/PyTorchLightning/pytorch-lightning/pull/5673))

### Fixed

- Fixed distributed setting and `ddp_cpu` only with `num_processes>1` ([#5297](https://github.com/PyTorchLightning/pytorch-lightning/pull/5297))
- Fixed `num_workers` for Windows example ([#5375](https://github.com/PyTorchLightning/pytorch-lightning/pull/5375))
- Fixed loading yaml ([#5619](https://github.com/PyTorchLightning/pytorch-lightning/pull/5619))
- Fixed support custom DataLoader with DDP if they can be re-instantiated ([#5745](https://github.com/PyTorchLightning/pytorch-lightning/pull/5745))
- Fixed repeated `.fit()` calls ignore max_steps iteration bound ([#5936](https://github.com/PyTorchLightning/pytorch-lightning/pull/5936))
- Fixed throwing `MisconfigurationError` on unknown mode ([#5255](https://github.com/PyTorchLightning/pytorch-lightning/pull/5255))
- Resolve bug with Finetuning ([#5744](https://github.com/PyTorchLightning/pytorch-lightning/pull/5744))
- Fixed `ModelCheckpoint` race condition in file existence check ([#5155](https://github.com/PyTorchLightning/pytorch-lightning/pull/5155))
- Fixed some compatibility with PyTorch 1.8 ([#5864](https://github.com/PyTorchLightning/pytorch-lightning/pull/5864))
- Fixed forward cache ([#5895](https://github.com/PyTorchLightning/pytorch-lightning/pull/5895))
- Fixed recursive detach of tensors to CPU ([#6007](https://github.com/PyTorchLightning/pytorch-lightning/pull/6007))
- Fixed passing wrong strings for scheduler interval doesn't throw an error ([#5923](https://github.com/PyTorchLightning/pytorch-lightning/pull/5923))
- Fixed wrong `requires_grad` state after `return None` with multiple optimizers ([#5738](https://github.com/PyTorchLightning/pytorch-lightning/pull/5638))
- Fixed add `on_epoch_end` hook at the end of `validation`, `test` epoch ([#5986](https://github.com/PyTorchLightning/pytorch-lightning/pull/5986))
- Fixed missing `process_dataloader` call for `TPUSpawn` when in distributed mode ([#6015](https://github.com/PyTorchLightning/pytorch-lightning/pull/6015))
- Fixed progress bar flickering by appending 0 to floats/strings ([#6009](https://github.com/PyTorchLightning/pytorch-lightning/pull/6009))
- Fixed synchronization issues with TPU training ([#6027](https://github.com/PyTorchLightning/pytorch-lightning/pull/6027))
- Fixed `hparams.yaml` saved twice when using `TensorBoardLogger` ([#5953](https://github.com/PyTorchLightning/pytorch-lightning/pull/5953))
- Fixed basic examples ([#5912](https://github.com/PyTorchLightning/pytorch-lightning/pull/5912),
    [#5985](https://github.com/PyTorchLightning/pytorch-lightning/pull/5985))
- Fixed `fairscale` compatible with PT 1.8 ([#5996](https://github.com/PyTorchLightning/pytorch-lightning/pull/5996))
- Ensured `process_dataloader` is called when `tpu_cores > 1` to use Parallel DataLoader ([#6015](https://github.com/PyTorchLightning/pytorch-lightning/pull/6015))
- Attempted SLURM auto resume call when non-shell call fails ([#6002](https://github.com/PyTorchLightning/pytorch-lightning/pull/6002))
- Fixed wrapping optimizers upon assignment ([#6006](https://github.com/PyTorchLightning/pytorch-lightning/pull/6006))
- Fixed allowing hashing of metrics with lists in their state ([#5939](https://github.com/PyTorchLightning/pytorch-lightning/pull/5939))


## [1.1.8] - 2021-02-08

### Fixed

- Separate epoch validation from step validation ([#5208](https://github.com/PyTorchLightning/pytorch-lightning/pull/5208))
- Fixed `toggle_optimizers` not handling all optimizer parameters ([#5775](https://github.com/PyTorchLightning/pytorch-lightning/pull/5775))


## [1.1.7] - 2021-02-03

### Fixed

- Fixed `TensorBoardLogger` not closing `SummaryWriter` on `finalize` ([#5696](https://github.com/PyTorchLightning/pytorch-lightning/pull/5696))
- Fixed filtering of pytorch  "unsqueeze" warning when using DP ([#5622](https://github.com/PyTorchLightning/pytorch-lightning/pull/5622))
- Fixed `num_classes` argument in F1 metric ([#5663](https://github.com/PyTorchLightning/pytorch-lightning/pull/5663))
- Fixed `log_dir` property ([#5537](https://github.com/PyTorchLightning/pytorch-lightning/pull/5537))
- Fixed a race condition in `ModelCheckpoint` when checking if a checkpoint file exists ([#5144](https://github.com/PyTorchLightning/pytorch-lightning/pull/5144))
- Remove unnecessary intermediate layers in Dockerfiles ([#5697](https://github.com/PyTorchLightning/pytorch-lightning/pull/5697))
- Fixed auto learning rate ordering ([#5638](https://github.com/PyTorchLightning/pytorch-lightning/pull/5638))


## [1.1.6] - 2021-01-26

### Changed

- Increased TPU check timeout from 20s to 100s ([#5598](https://github.com/PyTorchLightning/pytorch-lightning/pull/5598))
- Ignored `step` param in Neptune logger's log_metric method ([#5510](https://github.com/PyTorchLightning/pytorch-lightning/pull/5510))
- Pass batch outputs to `on_train_batch_end` instead of `epoch_end` outputs ([#4369](https://github.com/PyTorchLightning/pytorch-lightning/pull/4369))

### Fixed

- Fixed `toggle_optimizer` to reset `requires_grad` state  ([#5574](https://github.com/PyTorchLightning/pytorch-lightning/pull/5574))
- Fixed FileNotFoundError for best checkpoint when using DDP with Hydra ([#5629](https://github.com/PyTorchLightning/pytorch-lightning/pull/5629))
- Fixed an error when logging a progress bar metric with a reserved name ([#5620](https://github.com/PyTorchLightning/pytorch-lightning/pull/5620))
- Fixed `Metric`'s `state_dict` not included when child modules ([#5614](https://github.com/PyTorchLightning/pytorch-lightning/pull/5614))
- Fixed Neptune logger creating multiple experiments when GPUs > 1 ([#3256](https://github.com/PyTorchLightning/pytorch-lightning/pull/3256))
- Fixed duplicate logs appearing in console when using the python logging module ([#5509](https://github.com/PyTorchLightning/pytorch-lightning/pull/5509))
- Fixed tensor printing in `trainer.test()` ([#5138](https://github.com/PyTorchLightning/pytorch-lightning/pull/5138))
- Fixed not using dataloader when `hparams` present ([#4559](https://github.com/PyTorchLightning/pytorch-lightning/pull/4559))


## [1.1.5] - 2021-01-19

### Fixed

- Fixed a visual bug in the progress bar display initialization ([#4579](https://github.com/PyTorchLightning/pytorch-lightning/pull/4579))
- Fixed logging `on_train_batch_end` in a callback with multiple optimizers ([#5521](https://github.com/PyTorchLightning/pytorch-lightning/pull/5521))
- Fixed `reinit_scheduler_properties` with correct optimizer ([#5519](https://github.com/PyTorchLightning/pytorch-lightning/pull/5519))
- Fixed `val_check_interval` with `fast_dev_run` ([#5540](https://github.com/PyTorchLightning/pytorch-lightning/pull/5540))


## [1.1.4] - 2021-01-12

### Added

- Add automatic optimization property setter to lightning module ([#5169](https://github.com/PyTorchLightning/pytorch-lightning/pull/5169))

### Changed

- Changed deprecated `enable_pl_optimizer=True` ([#5244](https://github.com/PyTorchLightning/pytorch-lightning/pull/5244))

### Fixed

- Fixed `transfer_batch_to_device` for DDP with `len(devices_ids) == 1` ([#5195](https://github.com/PyTorchLightning/pytorch-lightning/pull/5195))
- Logging only on `not should_accumulate()` during training ([#5417](https://github.com/PyTorchLightning/pytorch-lightning/pull/5417))
- Resolve interpolation bug with Hydra ([#5406](https://github.com/PyTorchLightning/pytorch-lightning/pull/5406))
- Check environ before selecting a seed to prevent warning message ([#4743](https://github.com/PyTorchLightning/pytorch-lightning/pull/4743))
- Fixed signature mismatch in `model_to_device` of `DDPCPUHPCAccelerator` ([#5505](https://github.com/PyTorchLightning/pytorch-lightning/pull/5505))

## [1.1.3] - 2021-01-05

### Added

- Added a check for optimizer attached to `lr_scheduler` ([#5338](https://github.com/PyTorchLightning/pytorch-lightning/pull/5338))
- Added support for passing non-existing filepaths to `resume_from_checkpoint` ([#4402](https://github.com/PyTorchLightning/pytorch-lightning/pull/4402))

### Changed

- Skip restore from `resume_from_checkpoint` while `testing` ([#5161](https://github.com/PyTorchLightning/pytorch-lightning/pull/5161))
- Allowed `log_momentum` for adaptive optimizers in `LearningRateMonitor` ([#5333](https://github.com/PyTorchLightning/pytorch-lightning/pull/5333))
- Disabled checkpointing, earlystopping and logging with `fast_dev_run` ([#5277](https://github.com/PyTorchLightning/pytorch-lightning/pull/5277))
- Distributed group defaults to `WORLD` if `None` ([#5125](https://github.com/PyTorchLightning/pytorch-lightning/pull/5125))

### Fixed

- Fixed `trainer.test` returning non-test metrics ([#5214](https://github.com/PyTorchLightning/pytorch-lightning/pull/5214))
- Fixed metric state reset ([#5273](https://github.com/PyTorchLightning/pytorch-lightning/pull/5273))
- Fixed `--num-nodes` on `DDPSequentialPlugin` ([#5327](https://github.com/PyTorchLightning/pytorch-lightning/pull/5327))
- Fixed invalid value for `weights_summary` ([#5296](https://github.com/PyTorchLightning/pytorch-lightning/pull/5296))
- Fixed `Trainer.test` not using the latest `best_model_path` ([#5161](https://github.com/PyTorchLightning/pytorch-lightning/pull/5161))
- Fixed existence check for hparams not using underlying filesystem ([#5250](https://github.com/PyTorchLightning/pytorch-lightning/pull/5250))
- Fixed `LightningOptimizer` AMP bug ([#5191](https://github.com/PyTorchLightning/pytorch-lightning/pull/5191))
- Fixed casted key to string in `_flatten_dict` ([#5354](https://github.com/PyTorchLightning/pytorch-lightning/pull/5354))


## [1.1.2] - 2020-12-23

### Added

- Support number for logging with `sync_dist=True` ([#5080](https://github.com/PyTorchLightning/pytorch-lightning/pull/5080))
- Added offset logging step when resuming for Wandb logger ([#5050](https://github.com/PyTorchLightning/pytorch-lightning/pull/5050))

### Removed

- `enable_pl_optimizer=False` by default to temporarily fix AMP issues ([#5163](https://github.com/PyTorchLightning/pytorch-lightning/pull/5163))

### Fixed

- Metric reduction with Logging ([#5150](https://github.com/PyTorchLightning/pytorch-lightning/pull/5150))
- Remove nan loss in manual optimization ([#5121](https://github.com/PyTorchLightning/pytorch-lightning/pull/5121))
- Un-balanced logging properly supported ([#5119](https://github.com/PyTorchLightning/pytorch-lightning/pull/5119))
- Fix hanging in DDP HPC accelerators ([#5157](https://github.com/PyTorchLightning/pytorch-lightning/pull/5157))
- Fix reset `TensorRunningAccum` ([#5106](https://github.com/PyTorchLightning/pytorch-lightning/pull/5106))
- Updated `DALIClassificationLoader` to not use deprecated arguments ([#4925](https://github.com/PyTorchLightning/pytorch-lightning/pull/4925))
- Corrected call to `torch.no_grad` ([#5124](https://github.com/PyTorchLightning/pytorch-lightning/pull/5124))


## [1.1.1] - 2020-12-15

### Added

- Add a notebook example to reach a quick baseline of ~94% accuracy on CIFAR10 using Resnet in Lightning ([#4818](https://github.com/PyTorchLightning/pytorch-lightning/pull/4818))

### Changed

- Simplify accelerator steps ([#5015](https://github.com/PyTorchLightning/pytorch-lightning/pull/5015))
- Refactor load in checkpoint connector ([#4593](https://github.com/PyTorchLightning/pytorch-lightning/pull/4593))
- Fixed the saved filename in `ModelCheckpoint` when it already exists ([#4861](https://github.com/PyTorchLightning/pytorch-lightning/pull/4861))

### Removed

- Drop duplicate metrics ([#5014](https://github.com/PyTorchLightning/pytorch-lightning/pull/5014))
- Remove beta arg from F1 class and functional ([#5076](https://github.com/PyTorchLightning/pytorch-lightning/pull/5076))

### Fixed

- Fixed trainer by default `None` in `DDPAccelerator` ([#4915](https://github.com/PyTorchLightning/pytorch-lightning/pull/4915))
- Fixed `LightningOptimizer` to expose optimizer attributes ([#5095](https://github.com/PyTorchLightning/pytorch-lightning/pull/5095))
- Do not warn when the `name` key is used in the `lr_scheduler` dict ([#5057](https://github.com/PyTorchLightning/pytorch-lightning/pull/5057))
- Check if optimizer supports closure ([#4981](https://github.com/PyTorchLightning/pytorch-lightning/pull/4981))
- Add deprecated metric utility functions back to functional (
    [#5067](https://github.com/PyTorchLightning/pytorch-lightning/pull/5067),
    [#5068](https://github.com/PyTorchLightning/pytorch-lightning/pull/5068))
- Allow any input in `to_onnx` and `to_torchscript` ([#4378](https://github.com/PyTorchLightning/pytorch-lightning/pull/4378))
- Fixed `DDPHPCAccelerator` hangs in DDP construction by calling `init_device` ([#5157](https://github.com/PyTorchLightning/pytorch-lightning/pull/5157))


## [1.1.0] - 2020-12-09

### Added

- Added "monitor" key to saved `ModelCheckpoints` ([#4383](https://github.com/PyTorchLightning/pytorch-lightning/pull/4383))
- Added `ConfusionMatrix` class interface ([#4348](https://github.com/PyTorchLightning/pytorch-lightning/pull/4348))
- Added multiclass AUROC metric ([#4236](https://github.com/PyTorchLightning/pytorch-lightning/pull/4236))
- Added global step indexing to the checkpoint name for a better sub-epoch checkpointing experience ([#3807](https://github.com/PyTorchLightning/pytorch-lightning/pull/3807))
- Added optimizer hooks in callbacks ([#4379](https://github.com/PyTorchLightning/pytorch-lightning/pull/4379))
- Added option to log momentum ([#4384](https://github.com/PyTorchLightning/pytorch-lightning/pull/4384))
- Added `current_score` to `ModelCheckpoint.on_save_checkpoint` ([#4721](https://github.com/PyTorchLightning/pytorch-lightning/pull/4721))
- Added logging using `self.log` in train and evaluation for epoch end hooks (
    [#4552](https://github.com/PyTorchLightning/pytorch-lightning/pull/4552),
    [#4495](https://github.com/PyTorchLightning/pytorch-lightning/pull/4495),
    [#4439](https://github.com/PyTorchLightning/pytorch-lightning/pull/4439),
    [#4684](https://github.com/PyTorchLightning/pytorch-lightning/pull/4684),
    [#4913](https://github.com/PyTorchLightning/pytorch-lightning/pull/4913))
- Added ability for DDP plugin to modify optimizer state saving ([#4675](https://github.com/PyTorchLightning/pytorch-lightning/pull/4675))
- Added `prefix` argument in loggers ([#4557](https://github.com/PyTorchLightning/pytorch-lightning/pull/4557))
- Added printing of total num of params, trainable and non-trainable params in ModelSummary ([#4521](https://github.com/PyTorchLightning/pytorch-lightning/pull/4521))
- Added `PrecisionRecallCurve, ROC, AveragePrecision` class metric ([#4549](https://github.com/PyTorchLightning/pytorch-lightning/pull/4549))
- Added custom `Apex` and `NativeAMP` as `Precision plugins` ([#4355](https://github.com/PyTorchLightning/pytorch-lightning/pull/4355))
- Added `DALI MNIST` example ([#3721](https://github.com/PyTorchLightning/pytorch-lightning/pull/3721))
- Added `sharded plugin` for DDP for multi-gpu training memory optimizations (
    [#4639](https://github.com/PyTorchLightning/pytorch-lightning/pull/4639),
    [#4686](https://github.com/PyTorchLightning/pytorch-lightning/pull/4686),
    [#4737](https://github.com/PyTorchLightning/pytorch-lightning/pull/4737),
    [#4773](https://github.com/PyTorchLightning/pytorch-lightning/pull/4773))
- Added `experiment_id` to the NeptuneLogger ([#3462](https://github.com/PyTorchLightning/pytorch-lightning/pull/3462))
- Added `Pytorch Geometric` integration example with Lightning ([#4568](https://github.com/PyTorchLightning/pytorch-lightning/pull/4568))
- Added `all_gather` method to `LightningModule` which allows gradient based tensor synchronizations for use-cases such as negative sampling. ([#5012](https://github.com/PyTorchLightning/pytorch-lightning/pull/5012))
- Enabled `self.log` in most functions ([#4969](https://github.com/PyTorchLightning/pytorch-lightning/pull/4969))
- Added changeable extension variable for `ModelCheckpoint` ([#4977](https://github.com/PyTorchLightning/pytorch-lightning/pull/4977))


### Changed

- Tuner algorithms will be skipped if `fast_dev_run=True` ([#3903](https://github.com/PyTorchLightning/pytorch-lightning/pull/3903))
- `WandbLogger` does not force wandb `reinit` arg to True anymore and creates a run only when needed ([#4648](https://github.com/PyTorchLightning/pytorch-lightning/pull/4648))
- Changed `automatic_optimization` to be a model attribute ([#4602](https://github.com/PyTorchLightning/pytorch-lightning/pull/4602))
- Changed `Simple Profiler` report to order by percentage time spent + num calls ([#4880](https://github.com/PyTorchLightning/pytorch-lightning/pull/4880))
- Simplify optimization Logic ([#4984](https://github.com/PyTorchLightning/pytorch-lightning/pull/4984))
- Classification metrics overhaul ([#4837](https://github.com/PyTorchLightning/pytorch-lightning/pull/4837))
- Updated `fast_dev_run` to accept integer representing num_batches ([#4629](https://github.com/PyTorchLightning/pytorch-lightning/pull/4629))
- Refactored optimizer ([#4658](https://github.com/PyTorchLightning/pytorch-lightning/pull/4658))


### Deprecated

- Deprecated `prefix` argument in `ModelCheckpoint` ([#4765](https://github.com/PyTorchLightning/pytorch-lightning/pull/4765))
- Deprecated the old way of assigning hyper-parameters through `self.hparams = ...` ([#4813](https://github.com/PyTorchLightning/pytorch-lightning/pull/4813))
- Deprecated `mode='auto'` from `ModelCheckpoint` and `EarlyStopping` ([#4695](https://github.com/PyTorchLightning/pytorch-lightning/pull/4695))

### Removed

- Removed `reorder` parameter of the `auc` metric ([#5004](https://github.com/PyTorchLightning/pytorch-lightning/pull/5004))
- Removed `multiclass_roc` and `multiclass_precision_recall_curve`, use `roc` and `precision_recall_curve` instead ([#4549](https://github.com/PyTorchLightning/pytorch-lightning/pull/4549))

### Fixed

- Added feature to move tensors to CPU before saving ([#4309](https://github.com/PyTorchLightning/pytorch-lightning/pull/4309))
- Fixed `LoggerConnector` to have logged metrics on root device in DP ([#4138](https://github.com/PyTorchLightning/pytorch-lightning/pull/4138))
- Auto convert tensors to contiguous format when `gather_all` ([#4907](https://github.com/PyTorchLightning/pytorch-lightning/pull/4907))
- Fixed `PYTHONPATH` for ddp test model ([#4528](https://github.com/PyTorchLightning/pytorch-lightning/pull/4528))
- Fixed allowing logger to support indexing ([#4595](https://github.com/PyTorchLightning/pytorch-lightning/pull/4595))
- Fixed DDP and manual_optimization ([#4976](https://github.com/PyTorchLightning/pytorch-lightning/pull/4976))


## [1.0.8] - 2020-11-24

### Added

- Added casting to python types for numpy scalars when logging `hparams` ([#4647](https://github.com/PyTorchLightning/pytorch-lightning/pull/4647))
- Added warning when progress bar refresh rate is less than 20 on Google Colab to prevent crashing ([#4654](https://github.com/PyTorchLightning/pytorch-lightning/pull/4654))
- Added `F1` class metric ([#4656](https://github.com/PyTorchLightning/pytorch-lightning/pull/4656))

### Changed

- Consistently use `step=trainer.global_step` in `LearningRateMonitor` independently of `logging_interval` ([#4376](https://github.com/PyTorchLightning/pytorch-lightning/pull/4376))
- Metric states are no longer as default added to `state_dict` ([#4685](https://github.com/PyTorchLightning/pytorch-lightning/pull/4685))
- Renamed class metric `Fbeta` >> `FBeta` ([#4656](https://github.com/PyTorchLightning/pytorch-lightning/pull/4656))
- Model summary: add 1 decimal place ([#4745](https://github.com/PyTorchLightning/pytorch-lightning/pull/4745))
- Do not override `PYTHONWARNINGS` ([#4700](https://github.com/PyTorchLightning/pytorch-lightning/pull/4700))
- Changed `init_ddp_connection` moved from `DDP` to `DDPPlugin` ([#4407](https://github.com/PyTorchLightning/pytorch-lightning/pull/4407))


### Fixed

- Fixed checkpoint `hparams` dict casting when `omegaconf` is available ([#4770](https://github.com/PyTorchLightning/pytorch-lightning/pull/4770))
- Fixed incomplete progress bars when total batches not divisible by refresh rate ([#4577](https://github.com/PyTorchLightning/pytorch-lightning/pull/4577))
- Updated SSIM metric ([#4566](https://github.com/PyTorchLightning/pytorch-lightning/pull/4566))
- Fixed batch_arg_name - add `batch_arg_name` to all calls to `_adjust_batch_size`bug ([#4812](https://github.com/PyTorchLightning/pytorch-lightning/pull/4812))
- Fixed `torchtext` data to GPU ([#4785](https://github.com/PyTorchLightning/pytorch-lightning/pull/4785))
- Fixed a crash bug in MLFlow logger ([#4716](https://github.com/PyTorchLightning/pytorch-lightning/pull/4716))

## [1.0.7] - 2020-11-17

### Added

- Added lambda closure to `manual_optimizer_step` ([#4618](https://github.com/PyTorchLightning/pytorch-lightning/pull/4618))

### Changed

- Change Metrics `persistent` default mode to `False` ([#4685](https://github.com/PyTorchLightning/pytorch-lightning/pull/4685))
- LoggerConnector log_metrics will use `total_batch_idx` instead of `global_step` when logging on `training step` ([#4738](https://github.com/PyTorchLightning/pytorch-lightning/pull/4738))


### Fixed

- Prevent crash if `sync_dist=True` on CPU ([#4626](https://github.com/PyTorchLightning/pytorch-lightning/pull/4626))
- Fixed average pbar Metrics ([#4534](https://github.com/PyTorchLightning/pytorch-lightning/pull/4534))
- Fixed `setup` callback hook to correctly pass the LightningModule through ([#4608](https://github.com/PyTorchLightning/pytorch-lightning/pull/4608))
- Allowing decorate model init with saving `hparams` inside ([#4662](https://github.com/PyTorchLightning/pytorch-lightning/pull/4662))
- Fixed `split_idx` set by `LoggerConnector` in `on_trainer_init` to `Trainer`  ([#4697](https://github.com/PyTorchLightning/pytorch-lightning/pull/4697))


## [1.0.6] - 2020-11-11

### Added

- Added metrics aggregation in Horovod and fixed early stopping ([#3775](https://github.com/PyTorchLightning/pytorch-lightning/pull/3775))
- Added `manual_optimizer_step` which work with `AMP Native` and `accumulated_grad_batches` ([#4485](https://github.com/PyTorchLightning/pytorch-lightning/pull/4485))
- Added `persistent(mode)` method to metrics, to enable and disable metric states being added to `state_dict` ([#4482](https://github.com/PyTorchLightning/pytorch-lightning/pull/4482))
- Added congratulations at the end of our notebooks ([#4555](https://github.com/PyTorchLightning/pytorch-lightning/pull/4555))
- Added parameters `move_metrics_to_cpu` in Trainer to disable gpu leak ([#4592](https://github.com/PyTorchLightning/pytorch-lightning/pull/4592))


### Changed

- Changed `fsspec` to tuner ([#4458](https://github.com/PyTorchLightning/pytorch-lightning/pull/4458))
- Unify SLURM/TorchElastic under backend plugin ([#4578](https://github.com/PyTorchLightning/pytorch-lightning/pull/4578),
        [#4580](https://github.com/PyTorchLightning/pytorch-lightning/pull/4580),
        [#4581](https://github.com/PyTorchLightning/pytorch-lightning/pull/4581),
        [#4582](https://github.com/PyTorchLightning/pytorch-lightning/pull/4582),
        [#4583](https://github.com/PyTorchLightning/pytorch-lightning/pull/4583))

### Fixed

- Fixed feature-lack in `hpc_load` ([#4526](https://github.com/PyTorchLightning/pytorch-lightning/pull/4526))
- Fixed metrics states being overridden in DDP mode ([#4482](https://github.com/PyTorchLightning/pytorch-lightning/pull/4482))
- Fixed `lightning_getattr`, `lightning_hasattr` not finding the correct attributes in datamodule ([#4347](https://github.com/PyTorchLightning/pytorch-lightning/pull/4347))
- Fixed automatic optimization AMP by `manual_optimization_step` ([#4485](https://github.com/PyTorchLightning/pytorch-lightning/pull/4485))
- Replace `MisconfigurationException` with warning in `ModelCheckpoint` Callback ([#4560](https://github.com/PyTorchLightning/pytorch-lightning/pull/4560))
- Fixed logged keys in mlflow logger ([#4412](https://github.com/PyTorchLightning/pytorch-lightning/pull/4412))
- Fixed `is_picklable` by catching `AttributeError` ([#4508](https://github.com/PyTorchLightning/pytorch-lightning/pull/4508))
- Fixed multi test dataloaders dict `AttributeError` error ([#4480](https://github.com/PyTorchLightning/pytorch-lightning/pull/4480))
- Fixed show progress bar only for `progress_rank 0` on `DDP_SLURM` ([#4437](https://github.com/PyTorchLightning/pytorch-lightning/pull/4437))

## [1.0.5] - 2020-11-03

### Added

- Added PyTorch 1.7 Stable support ([#3821](https://github.com/PyTorchLightning/pytorch-lightning/pull/3821))
- Added timeout for `tpu_device_exists` to ensure process does not hang indefinitely ([#4340](https://github.com/PyTorchLightning/pytorch-lightning/pull/4340))

### Changed

- W&B log in sync with `Trainer` step ([#4405](https://github.com/PyTorchLightning/pytorch-lightning/pull/4405))
- Hook `on_after_backward` is called only when `optimizer_step` is being called ([#4439](https://github.com/PyTorchLightning/pytorch-lightning/pull/4439))
- Moved `track_and_norm_grad` into `training loop` and called only when `optimizer_step` is being called ([#4439](https://github.com/PyTorchLightning/pytorch-lightning/pull/4439))
- Changed type checker with explicit cast of `ref_model` object ([#4457](https://github.com/PyTorchLightning/pytorch-lightning/pull/4457))
- Changed `distributed_backend` -> `accelerator` ([#4429](https://github.com/PyTorchLightning/pytorch-lightning/pull/4429))

### Deprecated

- Deprecated passing `ModelCheckpoint` instance to `checkpoint_callback` Trainer argument ([#4336](https://github.com/PyTorchLightning/pytorch-lightning/pull/4336))

### Fixed

- Disable saving checkpoints if not trained ([#4372](https://github.com/PyTorchLightning/pytorch-lightning/pull/4372))
- Fixed error using `auto_select_gpus=True` with `gpus=-1` ([#4209](https://github.com/PyTorchLightning/pytorch-lightning/pull/4209))
- Disabled training when `limit_train_batches=0` ([#4371](https://github.com/PyTorchLightning/pytorch-lightning/pull/4371))
- Fixed that metrics do not store computational graph for all seen data ([#4313](https://github.com/PyTorchLightning/pytorch-lightning/pull/4313))
- Fixed AMP unscale for `on_after_backward` ([#4439](https://github.com/PyTorchLightning/pytorch-lightning/pull/4439))
- Fixed TorchScript export when module includes Metrics ([#4428](https://github.com/PyTorchLightning/pytorch-lightning/pull/4428))
- Fixed TorchScript trace method's data to device and docstring ([#4360](https://github.com/PyTorchLightning/pytorch-lightning/pull/4360))
- Fixed CSV logger warning ([#4419](https://github.com/PyTorchLightning/pytorch-lightning/pull/4419))
- Fixed skip DDP parameter sync ([#4301](https://github.com/PyTorchLightning/pytorch-lightning/pull/4301))
- Fixed `WandbLogger` _sanitize_callable function ([#4422](https://github.com/PyTorchLightning/pytorch-lightning/pull/4422))
- Fixed `AMP Native` `_unscale` gradient ([#4441](https://github.com/PyTorchLightning/pytorch-lightning/pull/4441))


## [1.0.4] - 2020-10-27

### Added

- Added `dirpath` and `filename` parameter in `ModelCheckpoint` ([#4213](https://github.com/PyTorchLightning/pytorch-lightning/pull/4213))
- Added plugins docs and DDPPlugin to customize ddp across all accelerators ([#4258](https://github.com/PyTorchLightning/pytorch-lightning/pull/4285))
- Added `strict` option to the scheduler dictionary ([#3586](https://github.com/PyTorchLightning/pytorch-lightning/pull/3586))
- Added `fsspec` support for profilers ([#4162](https://github.com/PyTorchLightning/pytorch-lightning/pull/4162))
- Added autogenerated helptext to `Trainer.add_argparse_args` ([#4344](https://github.com/PyTorchLightning/pytorch-lightning/pull/4344))
- Added support for string values in `Trainer`'s `profiler` parameter ([#3656](https://github.com/PyTorchLightning/pytorch-lightning/pull/3656))
- Added `optimizer_closure` to `optimizer.step` when supported ([#4190](https://github.com/PyTorchLightning/pytorch-lightning/pull/4190))
- Added unification of regression metrics ([#4166](https://github.com/PyTorchLightning/pytorch-lightning/pull/4166))
- Added checkpoint load from Bytes ([#4314](https://github.com/PyTorchLightning/pytorch-lightning/pull/4314))

### Changed

- Improved error messages for invalid `configure_optimizers` returns ([#3587](https://github.com/PyTorchLightning/pytorch-lightning/pull/3587))
- Allow changing the logged step value in `validation_step` ([#4130](https://github.com/PyTorchLightning/pytorch-lightning/pull/4130))
- Allow setting `replace_sampler_ddp=True` with a distributed sampler already added ([#4273](https://github.com/PyTorchLightning/pytorch-lightning/pull/4273))
- Fixed santized parameters for `WandbLogger.log_hyperparams` ([#4320](https://github.com/PyTorchLightning/pytorch-lightning/pull/4320))

### Deprecated

- Deprecated `filepath` in `ModelCheckpoint` ([#4213](https://github.com/PyTorchLightning/pytorch-lightning/pull/4213))
- Deprecated `reorder` parameter of the `auc` metric ([#4237](https://github.com/PyTorchLightning/pytorch-lightning/pull/4237))
- Deprecated bool values in `Trainer`'s `profiler` parameter ([#3656](https://github.com/PyTorchLightning/pytorch-lightning/pull/3656))

### Fixed

- Fixed setting device ids in DDP ([#4297](https://github.com/PyTorchLightning/pytorch-lightning/pull/4297))
- Fixed synchronization of best model path in `ddp_accelerator` ([#4323](https://github.com/PyTorchLightning/pytorch-lightning/pull/4323))
- Fixed `WandbLogger` not uploading checkpoint artifacts at the end of training ([#4341](https://github.com/PyTorchLightning/pytorch-lightning/pull/4341))
- Fixed `FBeta` computation ([#4183](https://github.com/PyTorchLightning/pytorch-lightning/pull/4183))
- Fixed `accumulation across batches` has completed `before breaking training loop` ([#4278](https://github.com/PyTorchLightning/pytorch-lightning/pull/4278))
- Fixed `ModelCheckpoint` don't increase current_epoch and global_step when not training ([#4291](https://github.com/PyTorchLightning/pytorch-lightning/pull/4291))
- Fixed `COMET_EXPERIMENT_KEY` environment variable usage in comet logger ([#4230](https://github.com/PyTorchLightning/pytorch-lightning/pull/4230))

## [1.0.3] - 2020-10-20

### Added

- Added persistent flag to `Metric.add_state` ([#4195](https://github.com/PyTorchLightning/pytorch-lightning/pull/4195))

### Changed

- Used `checkpoint_connector.hpc_save` in SLURM ([#4217](https://github.com/PyTorchLightning/pytorch-lightning/pull/4217))
- Moved base req. to root ([#4219](https://github.com/PyTorchLightning/pytorch-lightning/pull/4219))

### Fixed

- Fixed `hparams` assign in init ([#4189](https://github.com/PyTorchLightning/pytorch-lightning/pull/4189))
- Fixed overwrite check for model hooks ([#4010](https://github.com/PyTorchLightning/pytorch-lightning/pull/4010))


## [1.0.2] - 2020-10-15

### Added

- Added trace functionality to the function `to_torchscript` ([#4142](https://github.com/PyTorchLightning/pytorch-lightning/pull/4142))

### Changed

- Called `on_load_checkpoint` before loading `state_dict` ([#4057](https://github.com/PyTorchLightning/pytorch-lightning/pull/4057))

### Removed

- Removed duplicate metric vs step log for train loop ([#4173](https://github.com/PyTorchLightning/pytorch-lightning/pull/4173))

### Fixed

- Fixed the `self.log` problem in `validation_step()` ([#4169](https://github.com/PyTorchLightning/pytorch-lightning/pull/4169))
- Fixed `hparams` saving - save the state when `save_hyperparameters()` is called [in `__init__`] ([#4163](https://github.com/PyTorchLightning/pytorch-lightning/pull/4163))
- Fixed runtime failure while exporting `hparams` to yaml ([#4158](https://github.com/PyTorchLightning/pytorch-lightning/pull/4158))


## [1.0.1] - 2020-10-14

### Added

- Added getstate/setstate method for torch.save serialization ([#4127](https://github.com/PyTorchLightning/pytorch-lightning/pull/4127))


## [1.0.0] - 2020-10-13

### Added

- Added Explained Variance Metric + metric fix ([#4013](https://github.com/PyTorchLightning/pytorch-lightning/pull/4013))
- Added Metric <-> Lightning Module integration tests ([#4008](https://github.com/PyTorchLightning/pytorch-lightning/pull/4008))
- Added parsing OS env vars in `Trainer` ([#4022](https://github.com/PyTorchLightning/pytorch-lightning/pull/4022))
- Added classification metrics ([#4043](https://github.com/PyTorchLightning/pytorch-lightning/pull/4043))
- Updated explained variance metric ([#4024](https://github.com/PyTorchLightning/pytorch-lightning/pull/4024))
- Enabled plugins ([#4041](https://github.com/PyTorchLightning/pytorch-lightning/pull/4041))
- Enabled custom clusters ([#4048](https://github.com/PyTorchLightning/pytorch-lightning/pull/4048))
- Enabled passing in custom accelerators ([#4050](https://github.com/PyTorchLightning/pytorch-lightning/pull/4050))
- Added `LightningModule.toggle_optimizer` ([#4058](https://github.com/PyTorchLightning/pytorch-lightning/pull/4058))
- Added `LightningModule.manual_backward` ([#4063](https://github.com/PyTorchLightning/pytorch-lightning/pull/4063))
- Added `output` argument to `*_batch_end` hooks ([#3965](https://github.com/PyTorchLightning/pytorch-lightning/pull/3965),
    [#3966](https://github.com/PyTorchLightning/pytorch-lightning/pull/3966))
- Added `output` argument to `*_epoch_end` hooks ([#3967](https://github.com/PyTorchLightning/pytorch-lightning/pull/3967))

### Changed

- Integrated metrics API with self.log ([#3961](https://github.com/PyTorchLightning/pytorch-lightning/pull/3961))
- Decoupled Apex ([#4052](https://github.com/PyTorchLightning/pytorch-lightning/pull/4052),
        [#4054](https://github.com/PyTorchLightning/pytorch-lightning/pull/4054),
        [#4055](https://github.com/PyTorchLightning/pytorch-lightning/pull/4055),
        [#4056](https://github.com/PyTorchLightning/pytorch-lightning/pull/4056),
        [#4058](https://github.com/PyTorchLightning/pytorch-lightning/pull/4058),
        [#4060](https://github.com/PyTorchLightning/pytorch-lightning/pull/4060),
        [#4061](https://github.com/PyTorchLightning/pytorch-lightning/pull/4061),
        [#4062](https://github.com/PyTorchLightning/pytorch-lightning/pull/4062),
        [#4063](https://github.com/PyTorchLightning/pytorch-lightning/pull/4063),
        [#4064](https://github.com/PyTorchLightning/pytorch-lightning/pull/4064),
        [#4065](https://github.com/PyTorchLightning/pytorch-lightning/pull/4065))
- Renamed all backends to `Accelerator` ([#4066](https://github.com/PyTorchLightning/pytorch-lightning/pull/4066))
- Enabled manual returns ([#4089](https://github.com/PyTorchLightning/pytorch-lightning/pull/4089))

### Removed

- Removed support for EvalResult and TrainResult ([#3968](https://github.com/PyTorchLightning/pytorch-lightning/pull/3968))
- Removed deprecated trainer flags: `overfit_pct`, `log_save_interval`, `row_log_interval` ([#3969](https://github.com/PyTorchLightning/pytorch-lightning/pull/3969))
- Removed deprecated early_stop_callback ([#3982](https://github.com/PyTorchLightning/pytorch-lightning/pull/3982))
- Removed deprecated model hooks ([#3980](https://github.com/PyTorchLightning/pytorch-lightning/pull/3980))
- Removed deprecated callbacks ([#3979](https://github.com/PyTorchLightning/pytorch-lightning/pull/3979))
- Removed `trainer` argument in `LightningModule.backward` [#4056](https://github.com/PyTorchLightning/pytorch-lightning/pull/4056))

### Fixed

- Fixed `current_epoch` property update to reflect true epoch number inside `LightningDataModule`, when `reload_dataloaders_every_epoch=True`. ([#3974](https://github.com/PyTorchLightning/pytorch-lightning/pull/3974))
- Fixed to print scaler value in progress bar ([#4053](https://github.com/PyTorchLightning/pytorch-lightning/pull/4053))
- Fixed mismatch between docstring and code regarding when `on_load_checkpoint` hook is called ([#3996](https://github.com/PyTorchLightning/pytorch-lightning/pull/3996))


## [0.10.0] - 2020-10-07

### Added

- Added new Metrics API. ([#3868](https://github.com/PyTorchLightning/pytorch-lightning/pull/3868), [#3921](https://github.com/PyTorchLightning/pytorch-lightning/pull/3921))
- Enable PyTorch 1.7 compatibility ([#3541](https://github.com/PyTorchLightning/pytorch-lightning/pull/3541))
- Added `LightningModule.to_torchscript` to support exporting as `ScriptModule` ([#3258](https://github.com/PyTorchLightning/pytorch-lightning/pull/3258))
- Added warning when dropping unpicklable `hparams` ([#2874](https://github.com/PyTorchLightning/pytorch-lightning/pull/2874))
- Added EMB similarity ([#3349](https://github.com/PyTorchLightning/pytorch-lightning/pull/3349))
- Added `ModelCheckpoint.to_yaml` method ([#3048](https://github.com/PyTorchLightning/pytorch-lightning/pull/3048))
- Allow `ModelCheckpoint` monitor to be `None`, meaning it will always save ([#3630](https://github.com/PyTorchLightning/pytorch-lightning/pull/3630))
- Disabled optimizers setup during testing ([#3059](https://github.com/PyTorchLightning/pytorch-lightning/pull/3059))
- Added support for datamodules to save and load checkpoints when training ([#3563](https://github.com/PyTorchLightning/pytorch-lightning/pull/3563))
- Added support for datamodule in learning rate finder ([#3425](https://github.com/PyTorchLightning/pytorch-lightning/pull/3425))
- Added gradient clip test for native AMP ([#3754](https://github.com/PyTorchLightning/pytorch-lightning/pull/3754))
- Added dist lib to enable syncing anything across devices ([#3762](https://github.com/PyTorchLightning/pytorch-lightning/pull/3762))
- Added `broadcast` to `TPUBackend` ([#3814](https://github.com/PyTorchLightning/pytorch-lightning/pull/3814))
- Added `XLADeviceUtils` class to check XLA device type ([#3274](https://github.com/PyTorchLightning/pytorch-lightning/pull/3274))

### Changed

- Refactored accelerator backends:
   * moved TPU `xxx_step` to backend ([#3118](https://github.com/PyTorchLightning/pytorch-lightning/pull/3118))
   * refactored DDP backend `forward` ([#3119](https://github.com/PyTorchLightning/pytorch-lightning/pull/3119))
   * refactored GPU backend `__step` ([#3120](https://github.com/PyTorchLightning/pytorch-lightning/pull/3120))
   * refactored Horovod backend ([#3121](https://github.com/PyTorchLightning/pytorch-lightning/pull/3121),
        [#3122](https://github.com/PyTorchLightning/pytorch-lightning/pull/3122))
   * remove obscure forward call in eval + CPU backend `___step` ([#3123](https://github.com/PyTorchLightning/pytorch-lightning/pull/3123))
   * reduced all simplified forward ([#3126](https://github.com/PyTorchLightning/pytorch-lightning/pull/3126))
   * added hook base method ([#3127](https://github.com/PyTorchLightning/pytorch-lightning/pull/3127))
   * refactor eval loop to use hooks - use `test_mode` for if so we can split later ([#3129](https://github.com/PyTorchLightning/pytorch-lightning/pull/3129))
   * moved `___step_end` hooks ([#3130](https://github.com/PyTorchLightning/pytorch-lightning/pull/3130))
   * training forward refactor ([#3134](https://github.com/PyTorchLightning/pytorch-lightning/pull/3134))
   * training AMP scaling refactor ([#3135](https://github.com/PyTorchLightning/pytorch-lightning/pull/3135))
   * eval step scaling factor ([#3136](https://github.com/PyTorchLightning/pytorch-lightning/pull/3136))
   * add eval loop object to streamline eval loop ([#3138](https://github.com/PyTorchLightning/pytorch-lightning/pull/3138))
   * refactored dataloader process hook ([#3139](https://github.com/PyTorchLightning/pytorch-lightning/pull/3139))
   * refactored inner eval loop ([#3141](https://github.com/PyTorchLightning/pytorch-lightning/pull/3141))
   * final inner eval loop hooks ([#3154](https://github.com/PyTorchLightning/pytorch-lightning/pull/3154))
   * clean up hooks in `run_evaluation` ([#3156](https://github.com/PyTorchLightning/pytorch-lightning/pull/3156))
   * clean up data reset ([#3161](https://github.com/PyTorchLightning/pytorch-lightning/pull/3161))
   * expand eval loop out ([#3165](https://github.com/PyTorchLightning/pytorch-lightning/pull/3165))
   * moved hooks around in eval loop ([#3195](https://github.com/PyTorchLightning/pytorch-lightning/pull/3195))
   * remove `_evaluate` fx ([#3197](https://github.com/PyTorchLightning/pytorch-lightning/pull/3197))
   * `Trainer.fit` hook clean up ([#3198](https://github.com/PyTorchLightning/pytorch-lightning/pull/3198))
   * DDPs train hooks ([#3203](https://github.com/PyTorchLightning/pytorch-lightning/pull/3203))
   * refactor DDP backend ([#3204](https://github.com/PyTorchLightning/pytorch-lightning/pull/3204),
        [#3207](https://github.com/PyTorchLightning/pytorch-lightning/pull/3207),
        [#3208](https://github.com/PyTorchLightning/pytorch-lightning/pull/3208),
        [#3209](https://github.com/PyTorchLightning/pytorch-lightning/pull/3209),
        [#3210](https://github.com/PyTorchLightning/pytorch-lightning/pull/3210))
   * reduced accelerator selection ([#3211](https://github.com/PyTorchLightning/pytorch-lightning/pull/3211))
   * group prepare data hook ([#3212](https://github.com/PyTorchLightning/pytorch-lightning/pull/3212))
   * added data connector ([#3285](https://github.com/PyTorchLightning/pytorch-lightning/pull/3285))
   * modular is_overridden ([#3290](https://github.com/PyTorchLightning/pytorch-lightning/pull/3290))
   * adding `Trainer.tune()` ([#3293](https://github.com/PyTorchLightning/pytorch-lightning/pull/3293))
   * move `run_pretrain_routine` -> `setup_training` ([#3294](https://github.com/PyTorchLightning/pytorch-lightning/pull/3294))
   * move train outside of setup training ([#3297](https://github.com/PyTorchLightning/pytorch-lightning/pull/3297))
   * move `prepare_data` to data connector ([#3307](https://github.com/PyTorchLightning/pytorch-lightning/pull/3307))
   * moved accelerator router ([#3309](https://github.com/PyTorchLightning/pytorch-lightning/pull/3309))
   * train loop refactor - moving train loop to own object ([#3310](https://github.com/PyTorchLightning/pytorch-lightning/pull/3310),
        [#3312](https://github.com/PyTorchLightning/pytorch-lightning/pull/3312),
        [#3313](https://github.com/PyTorchLightning/pytorch-lightning/pull/3313),
        [#3314](https://github.com/PyTorchLightning/pytorch-lightning/pull/3314))
   * duplicate data interface definition up into DataHooks class ([#3344](https://github.com/PyTorchLightning/pytorch-lightning/pull/3344))
   * inner train loop ([#3359](https://github.com/PyTorchLightning/pytorch-lightning/pull/3359),
        [#3361](https://github.com/PyTorchLightning/pytorch-lightning/pull/3361),
        [#3362](https://github.com/PyTorchLightning/pytorch-lightning/pull/3362),
        [#3363](https://github.com/PyTorchLightning/pytorch-lightning/pull/3363),
        [#3365](https://github.com/PyTorchLightning/pytorch-lightning/pull/3365),
        [#3366](https://github.com/PyTorchLightning/pytorch-lightning/pull/3366),
        [#3367](https://github.com/PyTorchLightning/pytorch-lightning/pull/3367),
        [#3368](https://github.com/PyTorchLightning/pytorch-lightning/pull/3368),
        [#3369](https://github.com/PyTorchLightning/pytorch-lightning/pull/3369),
        [#3370](https://github.com/PyTorchLightning/pytorch-lightning/pull/3370),
        [#3371](https://github.com/PyTorchLightning/pytorch-lightning/pull/3371),
        [#3372](https://github.com/PyTorchLightning/pytorch-lightning/pull/3372),
        [#3373](https://github.com/PyTorchLightning/pytorch-lightning/pull/3373),
        [#3374](https://github.com/PyTorchLightning/pytorch-lightning/pull/3374),
        [#3375](https://github.com/PyTorchLightning/pytorch-lightning/pull/3375),
        [#3376](https://github.com/PyTorchLightning/pytorch-lightning/pull/3376),
        [#3385](https://github.com/PyTorchLightning/pytorch-lightning/pull/3385),
        [#3388](https://github.com/PyTorchLightning/pytorch-lightning/pull/3388),
        [#3397](https://github.com/PyTorchLightning/pytorch-lightning/pull/3397))
   * all logging related calls in a connector ([#3395](https://github.com/PyTorchLightning/pytorch-lightning/pull/3395))
   * device parser ([#3400](https://github.com/PyTorchLightning/pytorch-lightning/pull/3400),
        [#3405](https://github.com/PyTorchLightning/pytorch-lightning/pull/3405))
   * added model connector ([#3407](https://github.com/PyTorchLightning/pytorch-lightning/pull/3407))
   * moved eval loop logging to loggers ([#3408](https://github.com/PyTorchLightning/pytorch-lightning/pull/3408))
   * moved eval loop (#3412[#3408](https://github.com/PyTorchLightning/pytorch-lightning/pull/3408))
   * trainer/separate argparse ([#3421](https://github.com/PyTorchLightning/pytorch-lightning/pull/3421),
        [#3428](https://github.com/PyTorchLightning/pytorch-lightning/pull/3428),
        [#3432](https://github.com/PyTorchLightning/pytorch-lightning/pull/3432))
   * move `lr_finder` ([#3434](https://github.com/PyTorchLightning/pytorch-lightning/pull/3434))
   * organize args (#[#3435](https://github.com/PyTorchLightning/pytorch-lightning/pull/3435),
        [#3442](https://github.com/PyTorchLightning/pytorch-lightning/pull/3442),
        [#3447](https://github.com/PyTorchLightning/pytorch-lightning/pull/3447),
        [#3448](https://github.com/PyTorchLightning/pytorch-lightning/pull/3448),
        [#3449](https://github.com/PyTorchLightning/pytorch-lightning/pull/3449),
        [#3456](https://github.com/PyTorchLightning/pytorch-lightning/pull/3456))
   * move specific accelerator code ([#3457](https://github.com/PyTorchLightning/pytorch-lightning/pull/3457))
   * group connectors ([#3472](https://github.com/PyTorchLightning/pytorch-lightning/pull/3472))
   * accelerator connector methods x/n ([#3469](https://github.com/PyTorchLightning/pytorch-lightning/pull/3469),
        [#3470](https://github.com/PyTorchLightning/pytorch-lightning/pull/3470),
        [#3474](https://github.com/PyTorchLightning/pytorch-lightning/pull/3474))
   * merge backends x/n ([#3476](https://github.com/PyTorchLightning/pytorch-lightning/pull/3476),
        [#3477](https://github.com/PyTorchLightning/pytorch-lightning/pull/3477),
        [#3478](https://github.com/PyTorchLightning/pytorch-lightning/pull/3478),
        [#3480](https://github.com/PyTorchLightning/pytorch-lightning/pull/3480),
        [#3482](https://github.com/PyTorchLightning/pytorch-lightning/pull/3482))
   * apex plugin ([#3502](https://github.com/PyTorchLightning/pytorch-lightning/pull/3502))
   * precision plugins ([#3504](https://github.com/PyTorchLightning/pytorch-lightning/pull/3504))
   * Result - make monitor default to `checkpoint_on` to simplify ([#3571](https://github.com/PyTorchLightning/pytorch-lightning/pull/3571))
   * reference to the Trainer on the `LightningDataModule` ([#3684](https://github.com/PyTorchLightning/pytorch-lightning/pull/3684))
   * add `.log` to lightning module ([#3686](https://github.com/PyTorchLightning/pytorch-lightning/pull/3686),
        [#3699](https://github.com/PyTorchLightning/pytorch-lightning/pull/3699),
        [#3701](https://github.com/PyTorchLightning/pytorch-lightning/pull/3701),
        [#3704](https://github.com/PyTorchLightning/pytorch-lightning/pull/3704),
        [#3715](https://github.com/PyTorchLightning/pytorch-lightning/pull/3715))
   * enable tracking original metric when step and epoch are both true ([#3685](https://github.com/PyTorchLightning/pytorch-lightning/pull/3685))
   * deprecated results obj, added support for simpler comms ([#3681](https://github.com/PyTorchLightning/pytorch-lightning/pull/3681))
   * move backends back to individual files ([#3712](https://github.com/PyTorchLightning/pytorch-lightning/pull/3712))
   * fixes logging for eval steps ([#3763](https://github.com/PyTorchLightning/pytorch-lightning/pull/3763))
   * decoupled DDP, DDP spawn ([#3733](https://github.com/PyTorchLightning/pytorch-lightning/pull/3733),
        [#3766](https://github.com/PyTorchLightning/pytorch-lightning/pull/3766),
        [#3767](https://github.com/PyTorchLightning/pytorch-lightning/pull/3767),
        [#3774](https://github.com/PyTorchLightning/pytorch-lightning/pull/3774),
        [#3802](https://github.com/PyTorchLightning/pytorch-lightning/pull/3802),
        [#3806](https://github.com/PyTorchLightning/pytorch-lightning/pull/3806),
        [#3817](https://github.com/PyTorchLightning/pytorch-lightning/pull/3817),
        [#3819](https://github.com/PyTorchLightning/pytorch-lightning/pull/3819),
        [#3927](https://github.com/PyTorchLightning/pytorch-lightning/pull/3927))
   * remove weight loading hack for ddp_cpu ([#3808](https://github.com/PyTorchLightning/pytorch-lightning/pull/3808))
   * separate `torchelastic` from DDP ([#3810](https://github.com/PyTorchLightning/pytorch-lightning/pull/3810))
   * separate SLURM from DDP ([#3809](https://github.com/PyTorchLightning/pytorch-lightning/pull/3809))
   * decoupled DDP2 ([#3816](https://github.com/PyTorchLightning/pytorch-lightning/pull/3816))
   * bug fix with logging val epoch end + monitor ([#3812](https://github.com/PyTorchLightning/pytorch-lightning/pull/3812))
   * callback system and init DDP ([#3836](https://github.com/PyTorchLightning/pytorch-lightning/pull/3836))
   * adding compute environments ([#3837](https://github.com/PyTorchLightning/pytorch-lightning/pull/3837), [#3842](https://github.com/PyTorchLightning/pytorch-lightning/pull/3842))
   * epoch can now log independently ([#3843](https://github.com/PyTorchLightning/pytorch-lightning/pull/3843))
   * test selecting the correct backend. temp backends while slurm and TorchElastic are decoupled ([#3848](https://github.com/PyTorchLightning/pytorch-lightning/pull/3848))
   * fixed `init_slurm_connection` causing hostname errors ([#3856](https://github.com/PyTorchLightning/pytorch-lightning/pull/3856))
   * moves init apex from LM to apex connector ([#3923](https://github.com/PyTorchLightning/pytorch-lightning/pull/3923))
   * moves sync bn to each backend ([#3925](https://github.com/PyTorchLightning/pytorch-lightning/pull/3925))
   * moves configure ddp to each backend ([#3924](https://github.com/PyTorchLightning/pytorch-lightning/pull/3924))
- Deprecation warning ([#3844](https://github.com/PyTorchLightning/pytorch-lightning/pull/3844))
- Changed `LearningRateLogger` to `LearningRateMonitor` ([#3251](https://github.com/PyTorchLightning/pytorch-lightning/pull/3251))
- Used `fsspec` instead of `gfile` for all IO ([#3320](https://github.com/PyTorchLightning/pytorch-lightning/pull/3320))
    * Swaped `torch.load` for `fsspec` load in DDP spawn backend ([#3787](https://github.com/PyTorchLightning/pytorch-lightning/pull/3787))
    * Swaped `torch.load` for `fsspec` load in cloud_io loading ([#3692](https://github.com/PyTorchLightning/pytorch-lightning/pull/3692))
    * Added support for `to_disk()` to use remote filepaths with `fsspec` ([#3930](https://github.com/PyTorchLightning/pytorch-lightning/pull/3930))
    * Updated model_checkpoint's to_yaml to use `fsspec` open ([#3801](https://github.com/PyTorchLightning/pytorch-lightning/pull/3801))
    * Fixed `fsspec` is inconsistent when doing `fs.ls` ([#3805](https://github.com/PyTorchLightning/pytorch-lightning/pull/3805))
- Refactor `GPUStatsMonitor` to improve training speed ([#3257](https://github.com/PyTorchLightning/pytorch-lightning/pull/3257))
- Changed IoU score behavior for classes absent in target and pred ([#3098](https://github.com/PyTorchLightning/pytorch-lightning/pull/3098))
- Changed IoU `remove_bg` bool to `ignore_index` optional int ([#3098](https://github.com/PyTorchLightning/pytorch-lightning/pull/3098))
- Changed defaults of `save_top_k` and `save_last` to `None` in ModelCheckpoint ([#3680](https://github.com/PyTorchLightning/pytorch-lightning/pull/3680))
- `row_log_interval` and `log_save_interval` are now based on training loop's `global_step` instead of epoch-internal batch index ([#3667](https://github.com/PyTorchLightning/pytorch-lightning/pull/3667))
- Silenced some warnings. verified ddp refactors ([#3483](https://github.com/PyTorchLightning/pytorch-lightning/pull/3483))
- Cleaning up stale logger tests ([#3490](https://github.com/PyTorchLightning/pytorch-lightning/pull/3490))
- Allow `ModelCheckpoint` monitor to be `None` ([#3633](https://github.com/PyTorchLightning/pytorch-lightning/pull/3633))
- Enable `None` model checkpoint default ([#3669](https://github.com/PyTorchLightning/pytorch-lightning/pull/3669))
- Skipped `best_model_path` if `checkpoint_callback` is `None` ([#2962](https://github.com/PyTorchLightning/pytorch-lightning/pull/2962))
- Used `raise .. from ..` to explicitly chain exceptions ([#3750](https://github.com/PyTorchLightning/pytorch-lightning/pull/3750))
-  Mocking loggers ([#3596](https://github.com/PyTorchLightning/pytorch-lightning/pull/3596),
    [#3617](https://github.com/PyTorchLightning/pytorch-lightning/pull/3617),
    [#3851](https://github.com/PyTorchLightning/pytorch-lightning/pull/3851),
    [#3859](https://github.com/PyTorchLightning/pytorch-lightning/pull/3859),
    [#3884](https://github.com/PyTorchLightning/pytorch-lightning/pull/3884),
    [#3853](https://github.com/PyTorchLightning/pytorch-lightning/pull/3853),
    [#3910](https://github.com/PyTorchLightning/pytorch-lightning/pull/3910),
    [#3889](https://github.com/PyTorchLightning/pytorch-lightning/pull/3889),
    [#3926](https://github.com/PyTorchLightning/pytorch-lightning/pull/3926))
- Write predictions in LightningModule instead of EvalResult [#3882](https://github.com/PyTorchLightning/pytorch-lightning/pull/3882)

### Deprecated

- Deprecated `TrainResult` and `EvalResult`, use `self.log` and `self.write` from the `LightningModule` to log metrics and write predictions. `training_step` can now only return a scalar (for the loss) or a dictionary with anything you want. ([#3681](https://github.com/PyTorchLightning/pytorch-lightning/pull/3681))
- Deprecate `early_stop_callback` Trainer argument ([#3845](https://github.com/PyTorchLightning/pytorch-lightning/pull/3845))
- Rename Trainer arguments `row_log_interval` >> `log_every_n_steps` and `log_save_interval` >> `flush_logs_every_n_steps` ([#3748](https://github.com/PyTorchLightning/pytorch-lightning/pull/3748))

### Removed

- Removed experimental Metric API ([#3943](https://github.com/PyTorchLightning/pytorch-lightning/pull/3943),
        [#3949](https://github.com/PyTorchLightning/pytorch-lightning/pull/3949),
        [#3946](https://github.com/PyTorchLightning/pytorch-lightning/pull/3946)), listed changes before final removal:
    * Added `EmbeddingSimilarity` metric ([#3349](https://github.com/PyTorchLightning/pytorch-lightning/pull/3349), [#3358](https://github.com/PyTorchLightning/pytorch-lightning/pull/3358))
    * Added hooks to metric module interface ([#2528](https://github.com/PyTorchLightning/pytorch-lightning/pull/2528))
    * Added error when AUROC metric is used for multiclass problems ([#3350](https://github.com/PyTorchLightning/pytorch-lightning/pull/3350))
    * Fixed `ModelCheckpoint` with `save_top_k=-1` option not tracking the best models when a monitor metric is available ([#3735](https://github.com/PyTorchLightning/pytorch-lightning/pull/3735))
    * Fixed counter-intuitive error being thrown in `Accuracy` metric for zero target tensor ([#3764](https://github.com/PyTorchLightning/pytorch-lightning/pull/3764))
    * Fixed aggregation of metrics ([#3517](https://github.com/PyTorchLightning/pytorch-lightning/pull/3517))
    * Fixed Metric aggregation ([#3321](https://github.com/PyTorchLightning/pytorch-lightning/pull/3321))
    * Fixed RMSLE metric ([#3188](https://github.com/PyTorchLightning/pytorch-lightning/pull/3188))
    * Renamed `reduction` to `class_reduction` in classification metrics ([#3322](https://github.com/PyTorchLightning/pytorch-lightning/pull/3322))
    * Changed `class_reduction` similar to sklearn for classification metrics ([#3322](https://github.com/PyTorchLightning/pytorch-lightning/pull/3322))
    * Renaming of precision recall metric ([#3308](https://github.com/PyTorchLightning/pytorch-lightning/pull/3308))

### Fixed

- Fixed `on_train_batch_start` hook to end epoch early ([#3700](https://github.com/PyTorchLightning/pytorch-lightning/pull/3700))
- Fixed `num_sanity_val_steps` is clipped to `limit_val_batches` ([#2917](https://github.com/PyTorchLightning/pytorch-lightning/pull/2917))
- Fixed ONNX model save on GPU ([#3145](https://github.com/PyTorchLightning/pytorch-lightning/pull/3145))
- Fixed `GpuUsageLogger` to work on different platforms ([#3008](https://github.com/PyTorchLightning/pytorch-lightning/pull/3008))
- Fixed auto-scale batch size not dumping `auto_lr_find` parameter ([#3151](https://github.com/PyTorchLightning/pytorch-lightning/pull/3151))
- Fixed `batch_outputs` with optimizer frequencies ([#3229](https://github.com/PyTorchLightning/pytorch-lightning/pull/3229))
- Fixed setting batch size in `LightningModule.datamodule` when using `auto_scale_batch_size` ([#3266](https://github.com/PyTorchLightning/pytorch-lightning/pull/3266))
- Fixed Horovod distributed backend compatibility with native AMP ([#3404](https://github.com/PyTorchLightning/pytorch-lightning/pull/3404))
- Fixed batch size auto scaling exceeding the size of the dataset ([#3271](https://github.com/PyTorchLightning/pytorch-lightning/pull/3271))
- Fixed getting `experiment_id` from MLFlow only once instead of each training loop ([#3394](https://github.com/PyTorchLightning/pytorch-lightning/pull/3394))
- Fixed `overfit_batches` which now correctly disables shuffling for the training loader. ([#3501](https://github.com/PyTorchLightning/pytorch-lightning/pull/3501))
- Fixed gradient norm tracking for `row_log_interval > 1` ([#3489](https://github.com/PyTorchLightning/pytorch-lightning/pull/3489))
- Fixed `ModelCheckpoint` name formatting ([#3164](https://github.com/PyTorchLightning/pytorch-lightning/pull/3163))
- Fixed example implementation of AutoEncoder ([#3190](https://github.com/PyTorchLightning/pytorch-lightning/pull/3190))
- Fixed invalid paths when remote logging with TensorBoard ([#3236](https://github.com/PyTorchLightning/pytorch-lightning/pull/3236))
- Fixed change `t()` to `transpose()` as XLA devices do not support `.t()` on 1-dim tensor ([#3252](https://github.com/PyTorchLightning/pytorch-lightning/pull/3252))
- Fixed (weights only) checkpoints loading without PL ([#3287](https://github.com/PyTorchLightning/pytorch-lightning/pull/3287))
- Fixed `gather_all_tensors` cross GPUs in DDP ([#3319](https://github.com/PyTorchLightning/pytorch-lightning/pull/3319))
- Fixed CometML save dir ([#3419](https://github.com/PyTorchLightning/pytorch-lightning/pull/3419))
- Fixed forward key metrics ([#3467](https://github.com/PyTorchLightning/pytorch-lightning/pull/3467))
- Fixed normalize mode at confusion matrix (replace NaNs with zeros) ([#3465](https://github.com/PyTorchLightning/pytorch-lightning/pull/3465))
- Fixed global step increment in training loop when `training_epoch_end` hook is used ([#3673](https://github.com/PyTorchLightning/pytorch-lightning/pull/3673))
- Fixed dataloader shuffling not getting turned off with `overfit_batches > 0` and `distributed_backend = "ddp"` ([#3534](https://github.com/PyTorchLightning/pytorch-lightning/pull/3534))
- Fixed determinism in `DDPSpawnBackend` when using `seed_everything` in main process ([#3335](https://github.com/PyTorchLightning/pytorch-lightning/pull/3335))
- Fixed `ModelCheckpoint` `period` to actually save every `period` epochs ([#3630](https://github.com/PyTorchLightning/pytorch-lightning/pull/3630))
- Fixed `val_progress_bar` total with `num_sanity_val_steps` ([#3751](https://github.com/PyTorchLightning/pytorch-lightning/pull/3751))
- Fixed Tuner dump: add `current_epoch` to dumped_params ([#3261](https://github.com/PyTorchLightning/pytorch-lightning/pull/3261))
- Fixed `current_epoch` and `global_step` properties mismatch between `Trainer` and `LightningModule` ([#3785](https://github.com/PyTorchLightning/pytorch-lightning/pull/3785))
- Fixed learning rate scheduler for optimizers with internal state ([#3897](https://github.com/PyTorchLightning/pytorch-lightning/pull/3897))
- Fixed `tbptt_reduce_fx` when non-floating tensors are logged ([#3796](https://github.com/PyTorchLightning/pytorch-lightning/pull/3796))
- Fixed model checkpoint frequency ([#3852](https://github.com/PyTorchLightning/pytorch-lightning/pull/3852))
- Fixed logging non-tensor scalar with result breaks subsequent epoch aggregation ([#3855](https://github.com/PyTorchLightning/pytorch-lightning/pull/3855))
- Fixed `TrainerEvaluationLoopMixin` activates `model.train()` at the end ([#3858](https://github.com/PyTorchLightning/pytorch-lightning/pull/3858))
- Fixed `overfit_batches` when using with multiple val/test_dataloaders ([#3857](https://github.com/PyTorchLightning/pytorch-lightning/pull/3857))
- Fixed enables `training_step` to return `None` ([#3862](https://github.com/PyTorchLightning/pytorch-lightning/pull/3862))
- Fixed init nan for checkpointing ([#3863](https://github.com/PyTorchLightning/pytorch-lightning/pull/3863))
- Fixed for `load_from_checkpoint` ([#2776](https://github.com/PyTorchLightning/pytorch-lightning/pull/2776))
- Fixes incorrect `batch_sizes` when Dataloader returns a dict with multiple tensors ([#3668](https://github.com/PyTorchLightning/pytorch-lightning/pull/3668))
- Fixed unexpected signature for `validation_step` ([#3947](https://github.com/PyTorchLightning/pytorch-lightning/pull/3947))

## [0.9.0] - 2020-08-20

### Added

- Added SyncBN for DDP ([#2801](https://github.com/PyTorchLightning/pytorch-lightning/pull/2801),
     [#2838](https://github.com/PyTorchLightning/pytorch-lightning/pull/2838))
- Added basic `CSVLogger` ([#2721](https://github.com/PyTorchLightning/pytorch-lightning/pull/2721))
- Added SSIM metrics ([#2671](https://github.com/PyTorchLightning/pytorch-lightning/pull/2671))
- Added BLEU metrics ([#2535](https://github.com/PyTorchLightning/pytorch-lightning/pull/2535))
- Added support to export a model to ONNX format ([#2596](https://github.com/PyTorchLightning/pytorch-lightning/pull/2596))
- Added support for `Trainer(num_sanity_val_steps=-1)` to check all validation data before training ([#2246](https://github.com/PyTorchLightning/pytorch-lightning/pull/2246))
- Added struct. output:
  * tests for val loop flow ([#2605](https://github.com/PyTorchLightning/pytorch-lightning/pull/2605))
  * `EvalResult` support for train and val. loop ([#2615](https://github.com/PyTorchLightning/pytorch-lightning/pull/2615),
       [#2651](https://github.com/PyTorchLightning/pytorch-lightning/pull/2651))
  * weighted average in results obj ([#2930](https://github.com/PyTorchLightning/pytorch-lightning/pull/2930))
  * fix result obj DP auto reduce ([#3013](https://github.com/PyTorchLightning/pytorch-lightning/pull/3013))
- Added class `LightningDataModule` ([#2668](https://github.com/PyTorchLightning/pytorch-lightning/pull/2668))
- Added support for PyTorch 1.6 ([#2745](https://github.com/PyTorchLightning/pytorch-lightning/pull/2745))
- Added call DataModule hooks implicitly in trainer ([#2755](https://github.com/PyTorchLightning/pytorch-lightning/pull/2755))
- Added support for Mean in DDP Sync ([#2568](https://github.com/PyTorchLightning/pytorch-lightning/pull/2568))
- Added remaining `sklearn` metrics: `AveragePrecision`, `BalancedAccuracy`, `CohenKappaScore`, `DCG`, `Hamming`, `Hinge`, `Jaccard`, `MeanAbsoluteError`, `MeanSquaredError`, `MeanSquaredLogError`, `MedianAbsoluteError`, `R2Score`, `MeanPoissonDeviance`, `MeanGammaDeviance`, `MeanTweedieDeviance`, `ExplainedVariance` ([#2562](https://github.com/PyTorchLightning/pytorch-lightning/pull/2562))
- Added support for `limit_{mode}_batches (int)` to work with infinite dataloader (IterableDataset) ([#2840](https://github.com/PyTorchLightning/pytorch-lightning/pull/2840))
- Added support returning python scalars in DP ([#1935](https://github.com/PyTorchLightning/pytorch-lightning/pull/1935))
- Added support to Tensorboard logger for OmegaConf `hparams` ([#2846](https://github.com/PyTorchLightning/pytorch-lightning/pull/2846))
- Added tracking of basic states in `Trainer` ([#2541](https://github.com/PyTorchLightning/pytorch-lightning/pull/2541))
- Tracks all outputs including TBPTT and multiple optimizers ([#2890](https://github.com/PyTorchLightning/pytorch-lightning/pull/2890))
- Added GPU Usage Logger ([#2932](https://github.com/PyTorchLightning/pytorch-lightning/pull/2932))
- Added `strict=False` for `load_from_checkpoint` ([#2819](https://github.com/PyTorchLightning/pytorch-lightning/pull/2819))
- Added saving test predictions on multiple GPUs ([#2926](https://github.com/PyTorchLightning/pytorch-lightning/pull/2926))
- Auto log the computational graph for loggers that support this ([#3003](https://github.com/PyTorchLightning/pytorch-lightning/pull/3003))
- Added warning when changing monitor and using results obj ([#3014](https://github.com/PyTorchLightning/pytorch-lightning/pull/3014))
- Added a hook `transfer_batch_to_device` to the `LightningDataModule` ([#3038](https://github.com/PyTorchLightning/pytorch-lightning/pull/3038))

### Changed

- Truncated long version numbers in progress bar ([#2594](https://github.com/PyTorchLightning/pytorch-lightning/pull/2594))
- Enabling val/test loop disabling ([#2692](https://github.com/PyTorchLightning/pytorch-lightning/pull/2692))
- Refactored into `accelerator` module:
    * GPU training ([#2704](https://github.com/PyTorchLightning/pytorch-lightning/pull/2704))
    * TPU training ([#2708](https://github.com/PyTorchLightning/pytorch-lightning/pull/2708))
    * DDP(2) backend ([#2796](https://github.com/PyTorchLightning/pytorch-lightning/pull/2796))
    * Retrieve last logged val from result by key ([#3049](https://github.com/PyTorchLightning/pytorch-lightning/pull/3049))
- Using `.comet.config` file for `CometLogger` ([#1913](https://github.com/PyTorchLightning/pytorch-lightning/pull/1913))
- Updated hooks arguments - breaking for `setup` and `teardown` ([#2850](https://github.com/PyTorchLightning/pytorch-lightning/pull/2850))
- Using `gfile` to support remote directories ([#2164](https://github.com/PyTorchLightning/pytorch-lightning/pull/2164))
- Moved optimizer creation after device placement for DDP backends ([#2904](https://github.com/PyTorchLightning/pytorch-lighting/pull/2904))
- Support `**DictConfig` for `hparam` serialization ([#2519](https://github.com/PyTorchLightning/pytorch-lightning/pull/2519))
- Removed callback metrics from test results obj ([#2994](https://github.com/PyTorchLightning/pytorch-lightning/pull/2994))
- Re-enabled naming metrics in ckpt name ([#3060](https://github.com/PyTorchLightning/pytorch-lightning/pull/3060))
- Changed progress bar epoch counting to start from 0 ([#3061](https://github.com/PyTorchLightning/pytorch-lightning/pull/3061))

### Deprecated

- Deprecated Trainer attribute `ckpt_path`, which will now be set by `weights_save_path` ([#2681](https://github.com/PyTorchLightning/pytorch-lightning/pull/2681))

### Removed

- Removed deprecated: ([#2760](https://github.com/PyTorchLightning/pytorch-lightning/pull/2760))
    * core decorator `data_loader`
    * Module hook `on_sanity_check_start` and loading `load_from_metrics`
    * package `pytorch_lightning.logging`
    * Trainer arguments: `show_progress_bar`, `num_tpu_cores`, `use_amp`, `print_nan_grads`
    * LR Finder argument `num_accumulation_steps`

### Fixed

- Fixed `accumulate_grad_batches` for last batch ([#2853](https://github.com/PyTorchLightning/pytorch-lightning/pull/2853))
- Fixed setup call while testing ([#2624](https://github.com/PyTorchLightning/pytorch-lightning/pull/2624))
- Fixed local rank zero casting ([#2640](https://github.com/PyTorchLightning/pytorch-lightning/pull/2640))
- Fixed single scalar return from training ([#2587](https://github.com/PyTorchLightning/pytorch-lightning/pull/2587))
- Fixed Horovod backend to scale LR schedlers with the optimizer ([#2626](https://github.com/PyTorchLightning/pytorch-lightning/pull/2626))
- Fixed `dtype` and `device` properties not getting updated in submodules ([#2657](https://github.com/PyTorchLightning/pytorch-lightning/pull/2657))
- Fixed `fast_dev_run` to run for all dataloaders ([#2581](https://github.com/PyTorchLightning/pytorch-lightning/pull/2581))
- Fixed `save_dir` in loggers getting ignored by default value of `weights_save_path` when user did not specify `weights_save_path` ([#2681](https://github.com/PyTorchLightning/pytorch-lightning/pull/2681))
- Fixed `weights_save_path` getting ignored when `logger=False` is passed to Trainer ([#2681](https://github.com/PyTorchLightning/pytorch-lightning/pull/2681))
- Fixed TPU multi-core and Float16 ([#2632](https://github.com/PyTorchLightning/pytorch-lightning/pull/2632))
- Fixed test metrics not being logged with `LoggerCollection` ([#2723](https://github.com/PyTorchLightning/pytorch-lightning/pull/2723))
- Fixed data transfer to device when using `torchtext.data.Field` and `include_lengths is True` ([#2689](https://github.com/PyTorchLightning/pytorch-lightning/pull/2689))
- Fixed shuffle argument for distributed sampler ([#2789](https://github.com/PyTorchLightning/pytorch-lightning/pull/2789))
- Fixed logging interval ([#2694](https://github.com/PyTorchLightning/pytorch-lightning/pull/2694))
- Fixed loss value in the progress bar is wrong when `accumulate_grad_batches > 1` ([#2738](https://github.com/PyTorchLightning/pytorch-lightning/pull/2738))
- Fixed correct CWD for ddp sub-processes when using Hydra ([#2719](https://github.com/PyTorchLightning/pytorch-lightning/pull/2719))
- Fixed selecting GPUs using `CUDA_VISIBLE_DEVICES` ([#2739](https://github.com/PyTorchLightning/pytorch-lightning/pull/2739))
- Fixed false `num_classes` warning in metrics ([#2781](https://github.com/PyTorchLightning/pytorch-lightning/pull/2781))
- Fixed shell injection vulnerability in subprocess call ([#2786](https://github.com/PyTorchLightning/pytorch-lightning/pull/2786))
- Fixed LR finder and `hparams` compatibility ([#2821](https://github.com/PyTorchLightning/pytorch-lightning/pull/2821))
- Fixed `ModelCheckpoint` not saving the latest information when `save_last=True` ([#2881](https://github.com/PyTorchLightning/pytorch-lightning/pull/2881))
- Fixed ImageNet example: learning rate scheduler, number of workers and batch size when using DDP ([#2889](https://github.com/PyTorchLightning/pytorch-lightning/pull/2889))
- Fixed apex gradient clipping ([#2829](https://github.com/PyTorchLightning/pytorch-lightning/pull/2829))
- Fixed save apex scaler states ([#2828](https://github.com/PyTorchLightning/pytorch-lightning/pull/2828))
- Fixed a model loading issue with inheritance and variable positional arguments ([#2911](https://github.com/PyTorchLightning/pytorch-lightning/pull/2911))
- Fixed passing `non_blocking=True` when transferring a batch object that does not support it ([#2910](https://github.com/PyTorchLightning/pytorch-lightning/pull/2910))
- Fixed checkpointing to remote file paths ([#2925](https://github.com/PyTorchLightning/pytorch-lightning/pull/2925))
- Fixed adding val step argument to metrics ([#2986](https://github.com/PyTorchLightning/pytorch-lightning/pull/2986))
- Fixed an issue that caused `Trainer.test()` to stall in ddp mode ([#2997](https://github.com/PyTorchLightning/pytorch-lightning/pull/2997))
- Fixed gathering of results with tensors of varying shape ([#3020](https://github.com/PyTorchLightning/pytorch-lightning/pull/3020))
- Fixed batch size auto-scaling feature to set the new value on the correct model attribute ([#3043](https://github.com/PyTorchLightning/pytorch-lightning/pull/3043))
- Fixed automatic batch scaling not working with half precision ([#3045](https://github.com/PyTorchLightning/pytorch-lightning/pull/3045))
- Fixed setting device to root gpu ([#3042](https://github.com/PyTorchLightning/pytorch-lightning/pull/3042))

## [0.8.5] - 2020-07-09

### Added

- Added a PSNR metric: peak signal-to-noise ratio ([#2483](https://github.com/PyTorchLightning/pytorch-lightning/pull/2483))
- Added functional regression metrics ([#2492](https://github.com/PyTorchLightning/pytorch-lightning/pull/2492))

### Removed

- Removed auto val reduce ([#2462](https://github.com/PyTorchLightning/pytorch-lightning/pull/2462))

### Fixed

- Flattening Wandb Hyperparameters ([#2459](https://github.com/PyTorchLightning/pytorch-lightning/pull/2459))
- Fixed using the same DDP python interpreter and actually running ([#2482](https://github.com/PyTorchLightning/pytorch-lightning/pull/2482))
- Fixed model summary input type conversion for models that have input dtype different from model parameters ([#2510](https://github.com/PyTorchLightning/pytorch-lightning/pull/2510))
- Made `TensorBoardLogger` and `CometLogger` pickleable ([#2518](https://github.com/PyTorchLightning/pytorch-lightning/pull/2518))
- Fixed a problem with `MLflowLogger` creating multiple run folders ([#2502](https://github.com/PyTorchLightning/pytorch-lightning/pull/2502))
- Fixed global_step increment ([#2455](https://github.com/PyTorchLightning/pytorch-lightning/pull/2455))
- Fixed TPU hanging example ([#2488](https://github.com/PyTorchLightning/pytorch-lightning/pull/2488))
- Fixed `argparse` default value bug ([#2526](https://github.com/PyTorchLightning/pytorch-lightning/pull/2526))
- Fixed Dice and IoU to avoid NaN by adding small eps ([#2545](https://github.com/PyTorchLightning/pytorch-lightning/pull/2545))
- Fixed accumulate gradients schedule at epoch 0 (continued) ([#2513](https://github.com/PyTorchLightning/pytorch-lightning/pull/2513))
- Fixed Trainer `.fit()` returning last not best weights in "ddp_spawn" ([#2565](https://github.com/PyTorchLightning/pytorch-lightning/pull/2565))
- Fixed passing (do not pass) TPU weights back on test ([#2566](https://github.com/PyTorchLightning/pytorch-lightning/pull/2566))
- Fixed DDP tests and `.test()` ([#2512](https://github.com/PyTorchLightning/pytorch-lightning/pull/2512),
     [#2570](https://github.com/PyTorchLightning/pytorch-lightning/pull/2570))

## [0.8.4] - 2020-07-01

### Added

- Added reduce ddp results on eval ([#2434](https://github.com/PyTorchLightning/pytorch-lightning/pull/2434))
- Added a warning when an `IterableDataset` has `__len__` defined ([#2437](https://github.com/PyTorchLightning/pytorch-lightning/pull/2437))

### Changed

- Enabled no returns from eval ([#2446](https://github.com/PyTorchLightning/pytorch-lightning/pull/2446))

### Fixed

- Fixes train outputs ([#2428](https://github.com/PyTorchLightning/pytorch-lightning/pull/2428))
- Fixes Conda dependencies ([#2412](https://github.com/PyTorchLightning/pytorch-lightning/pull/2412))
- Fixed Apex scaling with decoupled backward ([#2433](https://github.com/PyTorchLightning/pytorch-lightning/pull/2433))
- Fixed crashing or wrong displaying progressbar because of missing ipywidgets ([#2417](https://github.com/PyTorchLightning/pytorch-lightning/pull/2417))
- Fixed TPU saving dir ([fc26078e](https://github.com/PyTorchLightning/pytorch-lightning/commit/fc26078e395f8a001f4c6dd7b3fe7ca202f914a3), [04e68f02](https://github.com/PyTorchLightning/pytorch-lightning/commit/04e68f022fc03dd5f1555ee86dea997d42a448ad))
- Fixed logging on rank 0 only ([#2425](https://github.com/PyTorchLightning/pytorch-lightning/pull/2425))


## [0.8.3] - 2020-06-29

### Fixed

- Fixed AMP wrong call ([593837e](https://github.com/PyTorchLightning/pytorch-lightning/commit/593837e1da24ff6c942b24ed803fc1496a304609))
- Fixed batch typo ([92d1e75](https://github.com/PyTorchLightning/pytorch-lightning/commit/92d1e75b2638a493d9d21ed5fe00a22093888285))

## [0.8.2] - 2020-06-28

### Added

- Added TorchText support for moving data to GPU ([#2379](https://github.com/PyTorchLightning/pytorch-lightning/pull/2379))

### Changed

- Changed epoch indexing from 0 instead of 1 ([#2289](https://github.com/PyTorchLightning/pytorch-lightning/pull/2289))
- Refactor Model `backward` ([#2276](https://github.com/PyTorchLightning/pytorch-lightning/pull/2276))
- Refactored `training_batch` + tests to verify correctness ([#2327](https://github.com/PyTorchLightning/pytorch-lightning/pull/2327),
     [#2328](https://github.com/PyTorchLightning/pytorch-lightning/pull/2328))
- Refactored training loop ([#2336](https://github.com/PyTorchLightning/pytorch-lightning/pull/2336))
- Made optimization steps for hooks ([#2363](https://github.com/PyTorchLightning/pytorch-lightning/pull/2363))
- Changed default apex level to 'O2' ([#2362](https://github.com/PyTorchLightning/pytorch-lightning/pull/2362))

### Removed

- Moved `TrainsLogger` to Bolts ([#2384](https://github.com/PyTorchLightning/pytorch-lightning/pull/2384))

### Fixed

- Fixed parsing TPU arguments and TPU tests ([#2094](https://github.com/PyTorchLightning/pytorch-lightning/pull/2094))
- Fixed number batches in case of multiple dataloaders and `limit_{*}_batches` ([#1920](https://github.com/PyTorchLightning/pytorch-lightning/pull/1920),
     [#2226](https://github.com/PyTorchLightning/pytorch-lightning/pull/2226))
- Fixed an issue with forward hooks not being removed after model summary ([#2298](https://github.com/PyTorchLightning/pytorch-lightning/pull/2298))
- Fix for `load_from_checkpoint()` not working with absolute path on Windows ([#2294](https://github.com/PyTorchLightning/pytorch-lightning/pull/2294))
- Fixed an issue how _has_len handles `NotImplementedError` e.g. raised by `torchtext.data.Iterator` ([#2293](https://github.com/PyTorchLightning/pytorch-lightning/pull/2293)), ([#2307](https://github.com/PyTorchLightning/pytorch-lightning/pull/2307))
- Fixed `average_precision` metric ([#2319](https://github.com/PyTorchLightning/pytorch-lightning/pull/2319))
- Fixed ROC metric for CUDA tensors ([#2304](https://github.com/PyTorchLightning/pytorch-lightning/pull/2304))
- Fixed lost compatibility with custom datatypes implementing `.to` ([#2335](https://github.com/PyTorchLightning/pytorch-lightning/pull/2335))
- Fixed loading model with kwargs ([#2387](https://github.com/PyTorchLightning/pytorch-lightning/pull/2387))
- Fixed sum(0) for `trainer.num_val_batches` ([#2268](https://github.com/PyTorchLightning/pytorch-lightning/pull/2268))
- Fixed checking if the parameters are a `DictConfig` Object ([#2216](https://github.com/PyTorchLightning/pytorch-lightning/pull/2216))
- Fixed SLURM weights saving ([#2341](https://github.com/PyTorchLightning/pytorch-lightning/pull/2341))
- Fixed swaps LR scheduler order ([#2356](https://github.com/PyTorchLightning/pytorch-lightning/pull/2356))
- Fixed adding tensorboard `hparams` logging test ([#2342](https://github.com/PyTorchLightning/pytorch-lightning/pull/2342))
- Fixed use model ref for tear down ([#2360](https://github.com/PyTorchLightning/pytorch-lightning/pull/2360))
- Fixed logger crash on DDP ([#2388](https://github.com/PyTorchLightning/pytorch-lightning/pull/2388))
- Fixed several issues with early stopping and checkpoint callbacks ([#1504](https://github.com/PyTorchLightning/pytorch-lightning/pull/1504),
     [#2391](https://github.com/PyTorchLightning/pytorch-lightning/pull/2391))
- Fixed loading past checkpoints from v0.7.x ([#2405](https://github.com/PyTorchLightning/pytorch-lightning/pull/2405))
- Fixed loading model without arguments ([#2403](https://github.com/PyTorchLightning/pytorch-lightning/pull/2403))
- Fixed Windows compatibility issue ([#2358](https://github.com/PyTorchLightning/pytorch-lightning/pull/2358))

## [0.8.1] - 2020-06-19

### Fixed

- Fixed the `load_from_checkpoint` path detected as URL bug ([#2244](https://github.com/PyTorchLightning/pytorch-lightning/pull/2244))
- Fixed hooks - added barrier ([#2245](https://github.com/PyTorchLightning/pytorch-lightning/pull/2245),
     [#2257](https://github.com/PyTorchLightning/pytorch-lightning/pull/2257),
     [#2260](https://github.com/PyTorchLightning/pytorch-lightning/pull/220))
- Fixed `hparams` - remove frame inspection on `self.hparams` ([#2253](https://github.com/PyTorchLightning/pytorch-lightning/pull/2253))
- Fixed setup and on fit calls ([#2252](https://github.com/PyTorchLightning/pytorch-lightning/pull/2252))
- Fixed GPU template ([#2255](https://github.com/PyTorchLightning/pytorch-lightning/pull/2255))

## [0.8.0] - 2020-06-18

### Added

- Added `overfit_batches`, `limit_{val|test}_batches` flags (overfit now uses training set for all three) ([#2213](https://github.com/PyTorchLightning/pytorch-lightning/pull/2213))
- Added metrics
  * Base classes ([#1326](https://github.com/PyTorchLightning/pytorch-lightning/pull/1326),
       [#1877](https://github.com/PyTorchLightning/pytorch-lightning/pull/1877))
  * Sklearn metrics classes ([#1327](https://github.com/PyTorchLightning/pytorch-lightning/pull/1327))
  * Native torch metrics ([#1488](https://github.com/PyTorchLightning/pytorch-lightning/pull/1488),
       [#2062](https://github.com/PyTorchLightning/pytorch-lightning/pull/2062))
  * docs for all Metrics ([#2184](https://github.com/PyTorchLightning/pytorch-lightning/pull/2184),
       [#2209](https://github.com/PyTorchLightning/pytorch-lightning/pull/2209))
  * Regression metrics ([#2221](https://github.com/PyTorchLightning/pytorch-lightning/pull/2221))
- Allow dataloaders without sampler field present ([#1907](https://github.com/PyTorchLightning/pytorch-lightning/pull/1907))
- Added option `save_last` to save the model at the end of every epoch in `ModelCheckpoint` ([#1908](https://github.com/PyTorchLightning/pytorch-lightning/pull/1908))
- Early stopping checks `on_validation_end` ([#1458](https://github.com/PyTorchLightning/pytorch-lightning/pull/1458))
- Speed up single-core TPU training by loading data using `ParallelLoader` ([#2033](https://github.com/PyTorchLightning/pytorch-lightning/pull/2033))
- Added a model hook `transfer_batch_to_device` that enables moving custom data structures to the target device ([#1756](https://github.com/PyTorchLightning/pytorch-lightning/pull/1756))
- Added [black](https://black.readthedocs.io/en/stable/) formatter for the code with code-checker on pull ([#1610](https://github.com/PyTorchLightning/pytorch-lightning/pull/1610))
- Added back the slow spawn ddp implementation as `ddp_spawn` ([#2115](https://github.com/PyTorchLightning/pytorch-lightning/pull/2115))
- Added loading checkpoints from URLs ([#1667](https://github.com/PyTorchLightning/pytorch-lightning/pull/1667))
- Added a callback method `on_keyboard_interrupt` for handling KeyboardInterrupt events during training ([#2134](https://github.com/PyTorchLightning/pytorch-lightning/pull/2134))
- Added a decorator `auto_move_data` that moves data to the correct device when using the LightningModule for inference ([#1905](https://github.com/PyTorchLightning/pytorch-lightning/pull/1905))
- Added `ckpt_path` option to `LightningModule.test(...)` to load particular checkpoint ([#2190](https://github.com/PyTorchLightning/pytorch-lightning/pull/2190))
- Added `setup` and `teardown` hooks for model ([#2229](https://github.com/PyTorchLightning/pytorch-lightning/pull/2229))

### Changed

- Allow user to select individual TPU core to train on ([#1729](https://github.com/PyTorchLightning/pytorch-lightning/pull/1729))
- Removed non-finite values from loss in `LRFinder` ([#1862](https://github.com/PyTorchLightning/pytorch-lightning/pull/1862))
- Allow passing model hyperparameters as complete kwarg list ([#1896](https://github.com/PyTorchLightning/pytorch-lightning/pull/1896))
- Renamed `ModelCheckpoint`'s attributes `best` to `best_model_score` and `kth_best_model` to `kth_best_model_path` ([#1799](https://github.com/PyTorchLightning/pytorch-lightning/pull/1799))
- Re-Enable Logger's `ImportError`s ([#1938](https://github.com/PyTorchLightning/pytorch-lightning/pull/1938))
- Changed the default value of the Trainer argument `weights_summary` from `full` to `top` ([#2029](https://github.com/PyTorchLightning/pytorch-lightning/pull/2029))
- Raise an error when lightning replaces an existing sampler ([#2020](https://github.com/PyTorchLightning/pytorch-lightning/pull/2020))
- Enabled `prepare_data` from correct processes - clarify local vs global rank ([#2166](https://github.com/PyTorchLightning/pytorch-lightning/pull/2166))
- Remove explicit flush from tensorboard logger ([#2126](https://github.com/PyTorchLightning/pytorch-lightning/pull/2126))
- Changed epoch indexing from 1 instead of 0 ([#2206](https://github.com/PyTorchLightning/pytorch-lightning/pull/2206))

### Deprecated

- Deprecated flags: ([#2213](https://github.com/PyTorchLightning/pytorch-lightning/pull/2213))
  * `overfit_pct` in favour of `overfit_batches`
  * `val_percent_check` in favour of `limit_val_batches`
  * `test_percent_check` in favour of `limit_test_batches`
- Deprecated `ModelCheckpoint`'s attributes `best` and `kth_best_model` ([#1799](https://github.com/PyTorchLightning/pytorch-lightning/pull/1799))
- Dropped official support/testing for older PyTorch versions <1.3 ([#1917](https://github.com/PyTorchLightning/pytorch-lightning/pull/1917))
- Deprecated Trainer `proc_rank` in favour of `global_rank` ([#2166](https://github.com/PyTorchLightning/pytorch-lightning/pull/2166),
     [#2269](https://github.com/PyTorchLightning/pytorch-lightning/pull/2269))

### Removed

- Removed unintended Trainer argument `progress_bar_callback`, the callback should be passed in by `Trainer(callbacks=[...])` instead ([#1855](https://github.com/PyTorchLightning/pytorch-lightning/pull/1855))
- Removed obsolete `self._device` in Trainer ([#1849](https://github.com/PyTorchLightning/pytorch-lightning/pull/1849))
- Removed deprecated API ([#2073](https://github.com/PyTorchLightning/pytorch-lightning/pull/2073))
   * Packages: `pytorch_lightning.pt_overrides`, `pytorch_lightning.root_module`
   * Modules: `pytorch_lightning.logging.comet_logger`, `pytorch_lightning.logging.mlflow_logger`, `pytorch_lightning.logging.test_tube_logger`, `pytorch_lightning.overrides.override_data_parallel`, `pytorch_lightning.core.model_saving`, `pytorch_lightning.core.root_module`
   * Trainer arguments: `add_row_log_interval`, `default_save_path`, `gradient_clip`, `nb_gpu_nodes`, `max_nb_epochs`, `min_nb_epochs`, `nb_sanity_val_steps`
   * Trainer attributes: `nb_gpu_nodes`, `num_gpu_nodes`, `gradient_clip`, `max_nb_epochs`, `min_nb_epochs`, `nb_sanity_val_steps`, `default_save_path`, `tng_tqdm_dic`

### Fixed

- Run graceful training teardown on interpreter exit ([#1631](https://github.com/PyTorchLightning/pytorch-lightning/pull/1631))
- Fixed user warning when apex was used together with learning rate schedulers ([#1873](https://github.com/PyTorchLightning/pytorch-lightning/pull/1873))
- Fixed multiple calls of `EarlyStopping` callback ([#1863](https://github.com/PyTorchLightning/pytorch-lightning/pull/1863))
- Fixed an issue with `Trainer.from_argparse_args` when passing in unknown Trainer args ([#1932](https://github.com/PyTorchLightning/pytorch-lightning/pull/1932))
- Fixed bug related to logger not being reset correctly for model after tuner algorithms ([#1933](https://github.com/PyTorchLightning/pytorch-lightning/pull/1933))
- Fixed root node resolution for SLURM cluster with dash in host name ([#1954](https://github.com/PyTorchLightning/pytorch-lightning/pull/1954))
- Fixed `LearningRateLogger` in multi-scheduler setting ([#1944](https://github.com/PyTorchLightning/pytorch-lightning/pull/1944))
- Fixed test configuration check and testing ([#1804](https://github.com/PyTorchLightning/pytorch-lightning/pull/1804))
- Fixed an issue with Trainer constructor silently ignoring unknown/misspelled arguments ([#1820](https://github.com/PyTorchLightning/pytorch-lightning/pull/1820))
- Fixed `save_weights_only` in ModelCheckpoint ([#1780](https://github.com/PyTorchLightning/pytorch-lightning/pull/1780))
- Allow use of same `WandbLogger` instance for multiple training loops ([#2055](https://github.com/PyTorchLightning/pytorch-lightning/pull/2055))
- Fixed an issue with `_auto_collect_arguments` collecting local variables that are not constructor arguments and not working for signatures that have the instance not named `self` ([#2048](https://github.com/PyTorchLightning/pytorch-lightning/pull/2048))
- Fixed mistake in parameters' grad norm tracking ([#2012](https://github.com/PyTorchLightning/pytorch-lightning/pull/2012))
- Fixed CPU and hanging GPU crash ([#2118](https://github.com/PyTorchLightning/pytorch-lightning/pull/2118))
- Fixed an issue with the model summary and `example_input_array` depending on a specific ordering of the submodules in a LightningModule ([#1773](https://github.com/PyTorchLightning/pytorch-lightning/pull/1773))
- Fixed Tpu logging ([#2230](https://github.com/PyTorchLightning/pytorch-lightning/pull/2230))
- Fixed Pid port + duplicate `rank_zero` logging ([#2140](https://github.com/PyTorchLightning/pytorch-lightning/pull/2140),
     [#2231](https://github.com/PyTorchLightning/pytorch-lightning/pull/2231))

## [0.7.6] - 2020-05-16

### Added

- Added callback for logging learning rates ([#1498](https://github.com/PyTorchLightning/pytorch-lightning/pull/1498))
- Added transfer learning example (for a binary classification task in computer vision) ([#1564](https://github.com/PyTorchLightning/pytorch-lightning/pull/1564))
- Added type hints in `Trainer.fit()` and `Trainer.test()` to reflect that also a list of dataloaders can be passed in ([#1723](https://github.com/PyTorchLightning/pytorch-lightning/pull/1723)).
- Added auto scaling of batch size ([#1638](https://github.com/PyTorchLightning/pytorch-lightning/pull/1638))
- The progress bar metrics now also get updated in `training_epoch_end` ([#1724](https://github.com/PyTorchLightning/pytorch-lightning/pull/1724))
- Enable `NeptuneLogger` to work with `distributed_backend=ddp` ([#1753](https://github.com/PyTorchLightning/pytorch-lightning/pull/1753))
- Added option to provide seed to random generators to ensure reproducibility ([#1572](https://github.com/PyTorchLightning/pytorch-lightning/pull/1572))
- Added override for hparams in `load_from_ckpt` ([#1797](https://github.com/PyTorchLightning/pytorch-lightning/pull/1797))
- Added support multi-node distributed execution under `torchelastic` ([#1811](https://github.com/PyTorchLightning/pytorch-lightning/pull/1811),
     [#1818](https://github.com/PyTorchLightning/pytorch-lightning/pull/1818))
- Added using `store_true` for bool args ([#1822](https://github.com/PyTorchLightning/pytorch-lightning/pull/1822),
     [#1842](https://github.com/PyTorchLightning/pytorch-lightning/pull/1842))
- Added dummy logger for internally disabling logging for some features ([#1836](https://github.com/PyTorchLightning/pytorch-lightning/pull/1836))

### Changed

- Enable `non-blocking` for device transfers to GPU ([#1843](https://github.com/PyTorchLightning/pytorch-lightning/pull/1843))
- Replace mata_tags.csv with hparams.yaml ([#1271](https://github.com/PyTorchLightning/pytorch-lightning/pull/1271))
- Reduction when `batch_size < num_gpus` ([#1609](https://github.com/PyTorchLightning/pytorch-lightning/pull/1609))
- Updated LightningTemplateModel to look more like Colab example ([#1577](https://github.com/PyTorchLightning/pytorch-lightning/pull/1577))
- Don't convert `namedtuple` to `tuple` when transferring the batch to target device ([#1589](https://github.com/PyTorchLightning/pytorch-lightning/pull/1589))
- Allow passing hparams as keyword argument to LightningModule when loading from checkpoint ([#1639](https://github.com/PyTorchLightning/pytorch-lightning/pull/1639))
- Args should come after the last positional argument ([#1807](https://github.com/PyTorchLightning/pytorch-lightning/pull/1807))
- Made ddp the default if no backend specified with multiple GPUs ([#1789](https://github.com/PyTorchLightning/pytorch-lightning/pull/1789))

### Deprecated

- Deprecated `tags_csv` in favor of `hparams_file` ([#1271](https://github.com/PyTorchLightning/pytorch-lightning/pull/1271))

### Fixed

- Fixed broken link in PR template ([#1675](https://github.com/PyTorchLightning/pytorch-lightning/pull/1675))
- Fixed ModelCheckpoint not None checking filepath ([#1654](https://github.com/PyTorchLightning/pytorch-lightning/pull/1654))
- Trainer now calls `on_load_checkpoint()` when resuming from a checkpoint ([#1666](https://github.com/PyTorchLightning/pytorch-lightning/pull/1666))
- Fixed sampler logic for ddp with iterable dataset ([#1734](https://github.com/PyTorchLightning/pytorch-lightning/pull/1734))
- Fixed `_reset_eval_dataloader()` for IterableDataset ([#1560](https://github.com/PyTorchLightning/pytorch-lightning/pull/1560))
- Fixed Horovod distributed backend to set the `root_gpu` property ([#1669](https://github.com/PyTorchLightning/pytorch-lightning/pull/1669))
- Fixed wandb logger `global_step` affects other loggers ([#1492](https://github.com/PyTorchLightning/pytorch-lightning/pull/1492))
- Fixed disabling progress bar on non-zero ranks using Horovod backend ([#1709](https://github.com/PyTorchLightning/pytorch-lightning/pull/1709))
- Fixed bugs that prevent lr finder to be used together with early stopping and validation dataloaders ([#1676](https://github.com/PyTorchLightning/pytorch-lightning/pull/1676))
- Fixed a bug in Trainer that prepended the checkpoint path with `version_` when it shouldn't ([#1748](https://github.com/PyTorchLightning/pytorch-lightning/pull/1748))
- Fixed lr key name in case of param groups in LearningRateLogger ([#1719](https://github.com/PyTorchLightning/pytorch-lightning/pull/1719))
- Fixed accumulation parameter and suggestion method for learning rate finder ([#1801](https://github.com/PyTorchLightning/pytorch-lightning/pull/1801))
- Fixed num processes wasn't being set properly and auto sampler was ddp failing ([#1819](https://github.com/PyTorchLightning/pytorch-lightning/pull/1819))
- Fixed bugs in semantic segmentation example ([#1824](https://github.com/PyTorchLightning/pytorch-lightning/pull/1824))
- Fixed saving native AMP scaler state ([#1777](https://github.com/PyTorchLightning/pytorch-lightning/pull/1777))
- Fixed native amp + ddp ([#1788](https://github.com/PyTorchLightning/pytorch-lightning/pull/1788))
- Fixed `hparam` logging with metrics ([#1647](https://github.com/PyTorchLightning/pytorch-lightning/pull/1647))

## [0.7.5] - 2020-04-27

### Changed

- Allow logging of metrics together with `hparams` ([#1630](https://github.com/PyTorchLightning/pytorch-lightning/pull/1630))

### Removed

- Removed Warning from trainer loop ([#1634](https://github.com/PyTorchLightning/pytorch-lightning/pull/1634))

### Fixed

- Fixed ModelCheckpoint not being fixable ([#1632](https://github.com/PyTorchLightning/pytorch-lightning/pull/1632))
- Fixed CPU DDP breaking change and DDP change ([#1635](https://github.com/PyTorchLightning/pytorch-lightning/pull/1635))
- Tested pickling ([#1636](https://github.com/PyTorchLightning/pytorch-lightning/pull/1636))


## [0.7.4] - 2020-04-26

### Added

- Added flag `replace_sampler_ddp` to manually disable sampler replacement in DDP  ([#1513](https://github.com/PyTorchLightning/pytorch-lightning/pull/1513))
- Added `auto_select_gpus` flag to trainer that enables automatic selection of available GPUs on exclusive mode systems.
- Added learning rate finder ([#1347](https://github.com/PyTorchLightning/pytorch-lightning/pull/1347))
- Added support for DDP mode in clusters without SLURM ([#1387](https://github.com/PyTorchLightning/pytorch-lightning/pull/1387))
- Added `test_dataloaders` parameter to `Trainer.test()` ([#1434](https://github.com/PyTorchLightning/pytorch-lightning/pull/1434))
- Added `terminate_on_nan` flag to trainer that performs a NaN check with each training iteration when set to `True` ([#1475](https://github.com/PyTorchLightning/pytorch-lightning/pull/1475))
- Added speed parity tests (max 1 sec difference per epoch)([#1482](https://github.com/PyTorchLightning/pytorch-lightning/pull/1482))
- Added `ddp_cpu` backend for testing ddp without GPUs ([#1158](https://github.com/PyTorchLightning/pytorch-lightning/pull/1158))
- Added [Horovod](http://horovod.ai) support as a distributed backend `Trainer(distributed_backend='horovod')` ([#1529](https://github.com/PyTorchLightning/pytorch-lightning/pull/1529))
- Added support for 8 core distributed training on Kaggle TPU's ([#1568](https://github.com/PyTorchLightning/pytorch-lightning/pull/1568))
- Added support for native AMP ([#1561](https://github.com/PyTorchLightning/pytorch-lightning/pull/1561),
    [#1580](https://github.com/PyTorchLightning/pytorch-lightning/pull/1580))

### Changed

- Changed the default behaviour to no longer include a NaN check with each training iteration ([#1475](https://github.com/PyTorchLightning/pytorch-lightning/pull/1475))
- Decoupled the progress bar from trainer` it is a callback now and can be customized or even be replaced entirely ([#1450](https://github.com/PyTorchLightning/pytorch-lightning/pull/1450)).
- Changed lr schedule step interval behavior to update every backwards pass instead of every forwards pass ([#1477](https://github.com/PyTorchLightning/pytorch-lightning/pull/1477))
- Defines shared proc. rank, remove rank from instances (e.g. loggers) ([#1408](https://github.com/PyTorchLightning/pytorch-lightning/pull/1408))
- Updated semantic segmentation example with custom U-Net and logging ([#1371](https://github.com/PyTorchLightning/pytorch-lightning/pull/1371))
- Disabled val and test shuffling ([#1600](https://github.com/PyTorchLightning/pytorch-lightning/pull/1600))

### Deprecated

- Deprecated `training_tqdm_dict` in favor of `progress_bar_dict` ([#1450](https://github.com/PyTorchLightning/pytorch-lightning/pull/1450)).

### Removed

- Removed `test_dataloaders` parameter from `Trainer.fit()` ([#1434](https://github.com/PyTorchLightning/pytorch-lightning/pull/1434))

### Fixed

- Added the possibility to pass nested metrics dictionaries to loggers ([#1582](https://github.com/PyTorchLightning/pytorch-lightning/pull/1582))
- Fixed memory leak from opt return ([#1528](https://github.com/PyTorchLightning/pytorch-lightning/pull/1528))
- Fixed saving checkpoint before deleting old ones ([#1453](https://github.com/PyTorchLightning/pytorch-lightning/pull/1453))
- Fixed loggers - flushing last logged metrics even before continue, e.g. `trainer.test()` results ([#1459](https://github.com/PyTorchLightning/pytorch-lightning/pull/1459))
- Fixed optimizer configuration when `configure_optimizers` returns dict without `lr_scheduler` ([#1443](https://github.com/PyTorchLightning/pytorch-lightning/pull/1443))
- Fixed `LightningModule` - mixing hparams and arguments in `LightningModule.__init__()` crashes load_from_checkpoint() ([#1505](https://github.com/PyTorchLightning/pytorch-lightning/pull/1505))
- Added a missing call to the `on_before_zero_grad` model hook ([#1493](https://github.com/PyTorchLightning/pytorch-lightning/pull/1493)).
- Allow use of sweeps with `WandbLogger` ([#1512](https://github.com/PyTorchLightning/pytorch-lightning/pull/1512))
- Fixed a bug that caused the `callbacks` Trainer argument to reference a global variable ([#1534](https://github.com/PyTorchLightning/pytorch-lightning/pull/1534)).
- Fixed a bug that set all boolean CLI arguments from `Trainer.add_argparse_args` always to True ([#1571](https://github.com/PyTorchLightning/pytorch-lightning/pull/1571))
- Fixed do not copy the batch when training on a single GPU ([#1576](https://github.com/PyTorchLightning/pytorch-lightning/pull/1576),
    [#1579](https://github.com/PyTorchLightning/pytorch-lightning/pull/1579))
- Fixed soft checkpoint removing on DDP ([#1408](https://github.com/PyTorchLightning/pytorch-lightning/pull/1408))
- Fixed automatic parser bug ([#1585](https://github.com/PyTorchLightning/pytorch-lightning/pull/1585))
- Fixed bool conversion from string ([#1606](https://github.com/PyTorchLightning/pytorch-lightning/pull/1606))

## [0.7.3] - 2020-04-09

### Added

- Added `rank_zero_warn` for warning only in rank 0 ([#1428](https://github.com/PyTorchLightning/pytorch-lightning/pull/1428))

### Fixed

- Fixed default `DistributedSampler` for DDP training ([#1425](https://github.com/PyTorchLightning/pytorch-lightning/pull/1425))
- Fixed workers warning not on windows ([#1430](https://github.com/PyTorchLightning/pytorch-lightning/pull/1430))
- Fixed returning tuple from `run_training_batch` ([#1431](https://github.com/PyTorchLightning/pytorch-lightning/pull/1431))
- Fixed gradient clipping ([#1438](https://github.com/PyTorchLightning/pytorch-lightning/pull/1438))
- Fixed pretty print ([#1441](https://github.com/PyTorchLightning/pytorch-lightning/pull/1441))


## [0.7.2] - 2020-04-07

### Added

- Added same step loggers' metrics aggregation ([#1278](https://github.com/PyTorchLightning/pytorch-lightning/pull/1278))
- Added parity test between a vanilla MNIST model and lightning model ([#1284](https://github.com/PyTorchLightning/pytorch-lightning/pull/1284))
- Added parity test between a vanilla RNN model and lightning model ([#1351](https://github.com/PyTorchLightning/pytorch-lightning/pull/1351))
- Added Reinforcement Learning - Deep Q-network (DQN) lightning example ([#1232](https://github.com/PyTorchLightning/pytorch-lightning/pull/1232))
- Added support for hierarchical `dict` ([#1152](https://github.com/PyTorchLightning/pytorch-lightning/pull/1152))
- Added `TrainsLogger` class ([#1122](https://github.com/PyTorchLightning/pytorch-lightning/pull/1122))
- Added type hints to `pytorch_lightning.core` ([#946](https://github.com/PyTorchLightning/pytorch-lightning/pull/946))
- Added support for `IterableDataset` in validation and testing ([#1104](https://github.com/PyTorchLightning/pytorch-lightning/pull/1104))
- Added support for non-primitive types in `hparams` for `TensorboardLogger` ([#1130](https://github.com/PyTorchLightning/pytorch-lightning/pull/1130))
- Added a check that stops the training when loss or weights contain `NaN` or `inf` values. ([#1097](https://github.com/PyTorchLightning/pytorch-lightning/pull/1097))
- Added support for `IterableDataset` when `val_check_interval=1.0` (default), this will trigger validation at the end of each epoch. ([#1283](https://github.com/PyTorchLightning/pytorch-lightning/pull/1283))
- Added `summary` method to Profilers. ([#1259](https://github.com/PyTorchLightning/pytorch-lightning/pull/1259))
- Added informative errors if user defined dataloader has zero length ([#1280](https://github.com/PyTorchLightning/pytorch-lightning/pull/1280))
- Added testing for python 3.8 ([#915](https://github.com/PyTorchLightning/pytorch-lightning/pull/915))
- Added model configuration checking ([#1199](https://github.com/PyTorchLightning/pytorch-lightning/pull/1199))
- Added support for optimizer frequencies through `LightningModule.configure_optimizers()` ([#1269](https://github.com/PyTorchLightning/pytorch-lightning/pull/1269))
- Added option to run without an optimizer by returning `None` from `configure_optimizers`. ([#1279](https://github.com/PyTorchLightning/pytorch-lightning/pull/1279))
- Added a warning when the number of data loader workers is small. ([#1378](https://github.com/PyTorchLightning/pytorch-lightning/pull/1378))

### Changed

- Changed (renamed and refatored) `TensorRunningMean` -> `TensorRunningAccum`: running accumulations were generalized. ([#1278](https://github.com/PyTorchLightning/pytorch-lightning/pull/1278))
- Changed `progress_bar_refresh_rate` trainer flag to disable progress bar when set to 0. ([#1108](https://github.com/PyTorchLightning/pytorch-lightning/pull/1108))
- Enhanced `load_from_checkpoint` to also forward params to the model ([#1307](https://github.com/PyTorchLightning/pytorch-lightning/pull/1307))
- Updated references to `self.forward()` to instead use the `__call__` interface. ([#1211](https://github.com/PyTorchLightning/pytorch-lightning/pull/1211))
- Changed default behaviour of `configure_optimizers` to use no optimizer rather than Adam. ([#1279](https://github.com/PyTorchLightning/pytorch-lightning/pull/1279))
- Allow to upload models on W&B ([#1339](https://github.com/PyTorchLightning/pytorch-lightning/pull/1339))
- On DP and DDP2 unsqueeze is automated now ([#1319](https://github.com/PyTorchLightning/pytorch-lightning/pull/1319))
- Did not always create a DataLoader during reinstantiation, but the same type as before (if subclass of DataLoader) ([#1346](https://github.com/PyTorchLightning/pytorch-lightning/pull/1346))
- Did not interfere with a default sampler ([#1318](https://github.com/PyTorchLightning/pytorch-lightning/pull/1318))
- Remove default Adam optimizer ([#1317](https://github.com/PyTorchLightning/pytorch-lightning/pull/1317))
- Give warnings for unimplemented required lightning methods ([#1317](https://github.com/PyTorchLightning/pytorch-lightning/pull/1317))
- Made `evaluate` method private >> `Trainer._evaluate(...)`. ([#1260](https://github.com/PyTorchLightning/pytorch-lightning/pull/1260))
- Simplify the PL examples structure (shallower and more readable) ([#1247](https://github.com/PyTorchLightning/pytorch-lightning/pull/1247))
- Changed min max gpu memory to be on their own plots ([#1358](https://github.com/PyTorchLightning/pytorch-lightning/pull/1358))
- Remove `.item` which causes sync issues ([#1254](https://github.com/PyTorchLightning/pytorch-lightning/pull/1254))
- Changed smoothing in TQDM to decrease variability of time remaining between training / eval ([#1194](https://github.com/PyTorchLightning/pytorch-lightning/pull/1194))
- Change default logger to dedicated one ([#1064](https://github.com/PyTorchLightning/pytorch-lightning/pull/1064))

### Deprecated

- Deprecated Trainer argument `print_nan_grads` ([#1097](https://github.com/PyTorchLightning/pytorch-lightning/pull/1097))
- Deprecated Trainer argument `show_progress_bar` ([#1108](https://github.com/PyTorchLightning/pytorch-lightning/pull/1108))

### Removed

- Removed test for no test dataloader in .fit ([#1495](https://github.com/PyTorchLightning/pytorch-lightning/pull/1495))
- Removed duplicated module `pytorch_lightning.utilities.arg_parse` for loading CLI arguments ([#1167](https://github.com/PyTorchLightning/pytorch-lightning/pull/1167))
- Removed wandb logger's `finalize` method ([#1193](https://github.com/PyTorchLightning/pytorch-lightning/pull/1193))
- Dropped `torchvision` dependency in tests and added own MNIST dataset class instead ([#986](https://github.com/PyTorchLightning/pytorch-lightning/pull/986))

### Fixed

- Fixed `model_checkpoint` when saving all models ([#1359](https://github.com/PyTorchLightning/pytorch-lightning/pull/1359))
- `Trainer.add_argparse_args` classmethod fixed. Now it adds a type for the arguments ([#1147](https://github.com/PyTorchLightning/pytorch-lightning/pull/1147))
- Fixed bug related to type checking of `ReduceLROnPlateau` lr schedulers([#1126](https://github.com/PyTorchLightning/pytorch-lightning/pull/1126))
- Fixed a bug to ensure lightning checkpoints to be backward compatible ([#1132](https://github.com/PyTorchLightning/pytorch-lightning/pull/1132))
- Fixed a bug that created an extra dataloader with active `reload_dataloaders_every_epoch` ([#1196](https://github.com/PyTorchLightning/pytorch-lightning/pull/1196))
- Fixed all warnings and errors in the docs build process ([#1191](https://github.com/PyTorchLightning/pytorch-lightning/pull/1191))
- Fixed an issue where `val_percent_check=0` would not disable validation ([#1251](https://github.com/PyTorchLightning/pytorch-lightning/pull/1251))
- Fixed average of incomplete `TensorRunningMean` ([#1309](https://github.com/PyTorchLightning/pytorch-lightning/pull/1309))
- Fixed `WandbLogger.watch` with `wandb.init()` ([#1311](https://github.com/PyTorchLightning/pytorch-lightning/pull/1311))
- Fixed an issue with early stopping that would prevent it from monitoring training metrics when validation is disabled / not implemented ([#1235](https://github.com/PyTorchLightning/pytorch-lightning/pull/1235)).
- Fixed a bug that would cause `trainer.test()` to run on the validation set when overloading `validation_epoch_end` and `test_end` ([#1353](https://github.com/PyTorchLightning/pytorch-lightning/pull/1353))
- Fixed `WandbLogger.watch` - use of the watch method without importing `wandb` ([#1311](https://github.com/PyTorchLightning/pytorch-lightning/pull/1311))
- Fixed `WandbLogger` to be used with 'ddp' - allow reinits in sub-processes ([#1149](https://github.com/PyTorchLightning/pytorch-lightning/pull/1149),
     [#1360](https://github.com/PyTorchLightning/pytorch-lightning/pull/1360))
- Made `training_epoch_end` behave like `validation_epoch_end` ([#1357](https://github.com/PyTorchLightning/pytorch-lightning/pull/1357))
- Fixed `fast_dev_run` running validation twice ([#1365](https://github.com/PyTorchLightning/pytorch-lightning/pull/1365))
- Fixed pickle error from quick patch `__code__` ([#1352](https://github.com/PyTorchLightning/pytorch-lightning/pull/1352))
- Fixed memory leak on GPU0 ([#1094](https://github.com/PyTorchLightning/pytorch-lightning/pull/1094),
     [#1349](https://github.com/PyTorchLightning/pytorch-lightning/pull/1349))
- Fixed checkpointing interval ([#1272](https://github.com/PyTorchLightning/pytorch-lightning/pull/1272))
- Fixed validation and training loops run the partial dataset ([#1192](https://github.com/PyTorchLightning/pytorch-lightning/pull/1192))
- Fixed running `on_validation_end` only on main process in DDP ([#1125](https://github.com/PyTorchLightning/pytorch-lightning/pull/1125))
- Fixed `load_spawn_weights` only in proc rank 0 ([#1385](https://github.com/PyTorchLightning/pytorch-lightning/pull/1385))
- Fixes using deprecated `use_amp` attribute ([#1145](https://github.com/PyTorchLightning/pytorch-lightning/pull/1145))
- Fixed Tensorboard logger error: lightning_logs directory not exists in multi-node DDP on nodes with rank != 0 ([#1377](https://github.com/PyTorchLightning/pytorch-lightning/pull/1377))
- Fixed `Unimplemented backend XLA` error on TPU ([#1387](https://github.com/PyTorchLightning/pytorch-lightning/pull/1387))

## [0.7.1] - 2020-03-07

### Fixed

- Fixes `print` issues and `data_loader` ([#1080](https://github.com/PyTorchLightning/pytorch-lightning/pull/1080))

## [0.7.0] - 2020-03-06

### Added

- Added automatic sampler setup. Depending on DDP or TPU, lightning configures the sampler correctly (user needs to do nothing) ([#926](https://github.com/PyTorchLightning/pytorch-lightning/pull/926))
- Added `reload_dataloaders_every_epoch=False` flag for trainer. Some users require reloading data every epoch ([#926](https://github.com/PyTorchLightning/pytorch-lightning/pull/926))
- Added `progress_bar_refresh_rate=50` flag for trainer. Throttle refresh rate on notebooks ([#926](https://github.com/PyTorchLightning/pytorch-lightning/pull/926))
- Updated governance docs
- Added a check to ensure that the metric used for early stopping exists before training commences ([#542](https://github.com/PyTorchLightning/pytorch-lightning/pull/542))
- Added `optimizer_idx` argument to `backward` hook ([#733](https://github.com/PyTorchLightning/pytorch-lightning/pull/733))
- Added `entity` argument to `WandbLogger` to be passed to `wandb.init` ([#783](https://github.com/PyTorchLightning/pytorch-lightning/pull/783))
- Added a tool for profiling training runs ([#782](https://github.com/PyTorchLightning/pytorch-lightning/pull/782))
- Improved flexibility for naming of TensorBoard logs, can now set `version` to a `str` to just save to that directory, and use `name=''` to prevent experiment-name directory ([#804](https://github.com/PyTorchLightning/pytorch-lightning/pull/804))
- Added option to specify `step` key when logging metrics ([#808](https://github.com/PyTorchLightning/pytorch-lightning/pull/808))
- Added `train_dataloader`, `val_dataloader` and `test_dataloader` arguments to `Trainer.fit()`, for alternative data parsing ([#759](https://github.com/PyTorchLightning/pytorch-lightning/pull/759))
- Added Tensor Processing Unit (TPU) support ([#868](https://github.com/PyTorchLightning/pytorch-lightning/pull/868))
- Added semantic segmentation example ([#751](https://github.com/PyTorchLightning/pytorch-lightning/pull/751),[#876](https://github.com/PyTorchLightning/pytorch-lightning/pull/876),
     [#881](https://github.com/PyTorchLightning/pytorch-lightning/pull/881))
- Split callbacks in multiple files ([#849](https://github.com/PyTorchLightning/pytorch-lightning/pull/849))
- Support for user defined callbacks ([#889](https://github.com/PyTorchLightning/pytorch-lightning/pull/889) and [#950](https://github.com/PyTorchLightning/pytorch-lightning/pull/950))
- Added support for multiple loggers to be passed to `Trainer` as an iterable (e.g. list, tuple, etc.) ([#903](https://github.com/PyTorchLightning/pytorch-lightning/pull/903))
- Added support for step-based learning rate scheduling ([#941](https://github.com/PyTorchLightning/pytorch-lightning/pull/941))
- Added support for logging `hparams` as dict ([#1029](https://github.com/PyTorchLightning/pytorch-lightning/pull/1029))
- Checkpoint and early stopping now work without val. step ([#1041](https://github.com/PyTorchLightning/pytorch-lightning/pull/1041))
- Support graceful training cleanup after Keyboard Interrupt ([#856](https://github.com/PyTorchLightning/pytorch-lightning/pull/856),
     [#1019](https://github.com/PyTorchLightning/pytorch-lightning/pull/1019))
- Added type hints for function arguments ([#912](https://github.com/PyTorchLightning/pytorch-lightning/pull/912), )
- Added default `argparser` for `Trainer` ([#952](https://github.com/PyTorchLightning/pytorch-lightning/pull/1023),
     [#1023](https://github.com/PyTorchLightning/pytorch-lightning/pull/1023))
- Added TPU gradient clipping ([#963](https://github.com/PyTorchLightning/pytorch-lightning/pull/963))
- Added max/min number of steps in `Trainer` ([#728](https://github.com/PyTorchLightning/pytorch-lightning/pull/728))

### Changed

- Improved `NeptuneLogger` by adding `close_after_fit` argument to allow logging after training([#908](https://github.com/PyTorchLightning/pytorch-lightning/pull/1084))
- Changed default TQDM to use `tqdm.auto` for prettier outputs in IPython notebooks ([#752](https://github.com/PyTorchLightning/pytorch-lightning/pull/752))
- Changed `pytorch_lightning.logging` to `pytorch_lightning.loggers` ([#767](https://github.com/PyTorchLightning/pytorch-lightning/pull/767))
- Moved the default `tqdm_dict` definition from Trainer to `LightningModule`, so it can be overridden by the user ([#749](https://github.com/PyTorchLightning/pytorch-lightning/pull/749))
- Moved functionality of `LightningModule.load_from_metrics` into `LightningModule.load_from_checkpoint` ([#995](https://github.com/PyTorchLightning/pytorch-lightning/pull/995))
- Changed Checkpoint path parameter from `filepath` to `dirpath` ([#1016](https://github.com/PyTorchLightning/pytorch-lightning/pull/1016))
- Freezed models `hparams` as `Namespace` property ([#1029](https://github.com/PyTorchLightning/pytorch-lightning/pull/1029))
- Dropped `logging` config in package init ([#1015](https://github.com/PyTorchLightning/pytorch-lightning/pull/1015))
- Renames model steps ([#1051](https://github.com/PyTorchLightning/pytorch-lightning/pull/1051))
  - `training_end` >> `training_epoch_end`
  - `validation_end` >> `validation_epoch_end`
  - `test_end` >> `test_epoch_end`
- Refactor dataloading, supports infinite dataloader ([#955](https://github.com/PyTorchLightning/pytorch-lightning/pull/955))
- Create single file in `TensorBoardLogger` ([#777](https://github.com/PyTorchLightning/pytorch-lightning/pull/777))

### Deprecated

- Deprecated `pytorch_lightning.logging` ([#767](https://github.com/PyTorchLightning/pytorch-lightning/pull/767))
- Deprecated `LightningModule.load_from_metrics` in favour of `LightningModule.load_from_checkpoint` ([#995](https://github.com/PyTorchLightning/pytorch-lightning/pull/995),
     [#1079](https://github.com/PyTorchLightning/pytorch-lightning/pull/1079))
- Deprecated `@data_loader` decorator ([#926](https://github.com/PyTorchLightning/pytorch-lightning/pull/926))
- Deprecated model steps `training_end`, `validation_end` and `test_end` ([#1051](https://github.com/PyTorchLightning/pytorch-lightning/pull/1051),
     [#1056](https://github.com/PyTorchLightning/pytorch-lightning/pull/1056))

### Removed

- Removed dependency on `pandas` ([#736](https://github.com/PyTorchLightning/pytorch-lightning/pull/736))
- Removed dependency on `torchvision` ([#797](https://github.com/PyTorchLightning/pytorch-lightning/pull/797))
- Removed dependency on `scikit-learn` ([#801](https://github.com/PyTorchLightning/pytorch-lightning/pull/801))

### Fixed

- Fixed a bug where early stopping `on_end_epoch` would be called inconsistently when `check_val_every_n_epoch == 0` ([#743](https://github.com/PyTorchLightning/pytorch-lightning/pull/743))
- Fixed a bug where the model checkpointer didn't write to the same directory as the logger ([#771](https://github.com/PyTorchLightning/pytorch-lightning/pull/771))
- Fixed a bug where the `TensorBoardLogger` class would create an additional empty log file during fitting ([#777](https://github.com/PyTorchLightning/pytorch-lightning/pull/777))
- Fixed a bug where `global_step` was advanced incorrectly when using `accumulate_grad_batches > 1` ([#832](https://github.com/PyTorchLightning/pytorch-lightning/pull/832))
- Fixed a bug when calling `self.logger.experiment` with multiple loggers ([#1009](https://github.com/PyTorchLightning/pytorch-lightning/pull/1009))
- Fixed a bug when calling `logger.append_tags` on a `NeptuneLogger` with a single tag ([#1009](https://github.com/PyTorchLightning/pytorch-lightning/pull/1009))
- Fixed sending back data from `.spawn` by saving and loading the trained model in/out of the process ([#1017](https://github.com/PyTorchLightning/pytorch-lightning/pull/1017)
- Fixed port collision on DDP ([#1010](https://github.com/PyTorchLightning/pytorch-lightning/pull/1010))
- Fixed/tested pass overrides ([#918](https://github.com/PyTorchLightning/pytorch-lightning/pull/918))
- Fixed comet logger to log after train ([#892](https://github.com/PyTorchLightning/pytorch-lightning/pull/892))
- Remove deprecated args to learning rate step function ([#890](https://github.com/PyTorchLightning/pytorch-lightning/pull/890))

## [0.6.0] - 2020-01-21

### Added

- Added support for resuming from a specific checkpoint via `resume_from_checkpoint` argument ([#516](https://github.com/PyTorchLightning/pytorch-lightning/pull/516))
- Added support for `ReduceLROnPlateau` scheduler ([#320](https://github.com/PyTorchLightning/pytorch-lightning/pull/320))
- Added support for Apex mode `O2` in conjunction with Data Parallel ([#493](https://github.com/PyTorchLightning/pytorch-lightning/pull/493))
- Added option (`save_top_k`) to save the top k models in the `ModelCheckpoint` class ([#128](https://github.com/PyTorchLightning/pytorch-lightning/pull/128))
- Added `on_train_start` and `on_train_end` hooks to `ModelHooks` ([#598](https://github.com/PyTorchLightning/pytorch-lightning/pull/598))
- Added `TensorBoardLogger` ([#607](https://github.com/PyTorchLightning/pytorch-lightning/pull/607))
- Added support for weight summary of model with multiple inputs ([#543](https://github.com/PyTorchLightning/pytorch-lightning/pull/543))
- Added `map_location` argument to `load_from_metrics` and `load_from_checkpoint` ([#625](https://github.com/PyTorchLightning/pytorch-lightning/pull/625))
- Added option to disable validation by setting `val_percent_check=0` ([#649](https://github.com/PyTorchLightning/pytorch-lightning/pull/649))
- Added `NeptuneLogger` class ([#648](https://github.com/PyTorchLightning/pytorch-lightning/pull/648))
- Added `WandbLogger` class ([#627](https://github.com/PyTorchLightning/pytorch-lightning/pull/627))

### Changed

- Changed the default progress bar to print to stdout instead of stderr ([#531](https://github.com/PyTorchLightning/pytorch-lightning/pull/531))
- Renamed `step_idx` to `step`, `epoch_idx` to `epoch`, `max_num_epochs` to `max_epochs` and `min_num_epochs` to `min_epochs` ([#589](https://github.com/PyTorchLightning/pytorch-lightning/pull/589))
- Renamed `total_batch_nb` to `total_batches`, `nb_val_batches` to `num_val_batches`, `nb_training_batches` to `num_training_batches`, `max_nb_epochs` to `max_epochs`, `min_nb_epochs` to `min_epochs`, `nb_test_batches` to `num_test_batches`, and `nb_val_batches` to `num_val_batches` ([#567](https://github.com/PyTorchLightning/pytorch-lightning/pull/567))
- Changed gradient logging to use parameter names instead of indexes ([#660](https://github.com/PyTorchLightning/pytorch-lightning/pull/660))
- Changed the default logger to `TensorBoardLogger` ([#609](https://github.com/PyTorchLightning/pytorch-lightning/pull/609))
- Changed the directory for tensorboard logging to be the same as model checkpointing ([#706](https://github.com/PyTorchLightning/pytorch-lightning/pull/706))

### Deprecated

- Deprecated `max_nb_epochs` and `min_nb_epochs` ([#567](https://github.com/PyTorchLightning/pytorch-lightning/pull/567))
- Deprecated the `on_sanity_check_start` hook in `ModelHooks` ([#598](https://github.com/PyTorchLightning/pytorch-lightning/pull/598))

### Removed

- Removed the `save_best_only` argument from `ModelCheckpoint`, use `save_top_k=1` instead ([#128](https://github.com/PyTorchLightning/pytorch-lightning/pull/128))

### Fixed

- Fixed a bug which ocurred when using Adagrad with cuda ([#554](https://github.com/PyTorchLightning/pytorch-lightning/pull/554))
- Fixed a bug where training would be on the GPU despite setting `gpus=0` or `gpus=[]` ([#561](https://github.com/PyTorchLightning/pytorch-lightning/pull/561))
- Fixed an error with `print_nan_gradients` when some parameters do not require gradient ([#579](https://github.com/PyTorchLightning/pytorch-lightning/pull/579))
- Fixed a bug where the progress bar would show an incorrect number of total steps during the validation sanity check when using multiple validation data loaders ([#597](https://github.com/PyTorchLightning/pytorch-lightning/pull/597))
- Fixed support for PyTorch 1.1.0 ([#552](https://github.com/PyTorchLightning/pytorch-lightning/pull/552))
- Fixed an issue with early stopping when using a `val_check_interval < 1.0` in `Trainer` ([#492](https://github.com/PyTorchLightning/pytorch-lightning/pull/492))
- Fixed bugs relating to the `CometLogger` object that would cause it to not work properly ([#481](https://github.com/PyTorchLightning/pytorch-lightning/pull/481))
- Fixed a bug that would occur when returning `-1` from `on_batch_start` following an early exit or when the batch was `None` ([#509](https://github.com/PyTorchLightning/pytorch-lightning/pull/509))
- Fixed a potential race condition with several processes trying to create checkpoint directories ([#530](https://github.com/PyTorchLightning/pytorch-lightning/pull/530))
- Fixed a bug where batch 'segments' would remain on the GPU when using `truncated_bptt > 1` ([#532](https://github.com/PyTorchLightning/pytorch-lightning/pull/532))
- Fixed a bug when using `IterableDataset` ([#547](https://github.com/PyTorchLightning/pytorch-lightning/pull/547))
- Fixed a bug where `.item` was called on non-tensor objects ([#602](https://github.com/PyTorchLightning/pytorch-lightning/pull/602))
- Fixed a bug where `Trainer.train` would crash on an uninitialized variable if the trainer was run after resuming from a checkpoint that was already at `max_epochs` ([#608](https://github.com/PyTorchLightning/pytorch-lightning/pull/608))
- Fixed a bug where early stopping would begin two epochs early ([#617](https://github.com/PyTorchLightning/pytorch-lightning/pull/617))
- Fixed a bug where `num_training_batches` and `num_test_batches` would sometimes be rounded down to zero ([#649](https://github.com/PyTorchLightning/pytorch-lightning/pull/649))
- Fixed a bug where an additional batch would be processed when manually setting `num_training_batches` ([#653](https://github.com/PyTorchLightning/pytorch-lightning/pull/653))
- Fixed a bug when batches did not have a `.copy` method ([#701](https://github.com/PyTorchLightning/pytorch-lightning/pull/701))
- Fixed a bug when using `log_gpu_memory=True` in Python 3.6 ([#715](https://github.com/PyTorchLightning/pytorch-lightning/pull/715))
- Fixed a bug where checkpoint writing could exit before completion, giving incomplete checkpoints ([#689](https://github.com/PyTorchLightning/pytorch-lightning/pull/689))
- Fixed a bug where `on_train_end` was not called when ealy stopping ([#723](https://github.com/PyTorchLightning/pytorch-lightning/pull/723))

## [0.5.3] - 2019-11-06

### Added

- Added option to disable default logger, checkpointer, and early stopping by passing `logger=False`, `checkpoint_callback=False` and `early_stop_callback=False` respectively
- Added `CometLogger` for use with Comet.ml
- Added `val_check_interval` argument to `Trainer` allowing validition to be performed at every given number of batches
- Added functionality to save and load hyperparameters using the standard checkpoint mechanism
- Added call to `torch.cuda.empty_cache` before training starts
- Added option for user to override the call t `backward`
- Added support for truncated backprop through time via the `truncated_bptt_steps` argument in `Trainer`
- Added option to operate on all outputs from `training_step` in DDP2
- Added a hook for modifying DDP init
- Added a hook for modifying Apex

### Changed

- Changed experiment version to be padded with zeros (e.g. `/dir/version_9` becomes `/dir/version_0009`)
- Changed callback metrics to include any metrics given in logs or progress bar
- Changed the default for `save_best_only` in `ModelCheckpoint` to `True`
- Added `tng_data_loader` for backwards compatibility
- Renamed `MLFlowLogger.client` to `MLFlowLogger.experiment` for consistency
- Moved `global_step` increment to happen after the batch has been processed
- Changed weights restore to first attempt HPC weights before restoring normally, preventing both weights being restored and running out of memory
- Changed progress bar functionality to add multiple progress bars for train/val/test
- Changed calls to `print` to use `logging` instead

### Deprecated

- Deprecated `tng_dataloader`

### Fixed

- Fixed an issue where the number of batches was off by one during training
- Fixed a bug that occured when setting a ckeckpoint callback and `early_stop_callback=False`
- Fixed an error when importing CometLogger
- Fixed a bug where the `gpus` argument had some unexpected behaviour
- Fixed a bug where the computed total number of batches was sometimes incorrect
- Fixed a bug where the progress bar would sometimes not show the total number of batches in test mode
- Fixed a bug when using the `log_gpu_memory='min_max'` option in `Trainer`
- Fixed a bug where checkpointing would sometimes erase the current directory

## [0.5.2] - 2019-10-10

### Added

- Added `weights_summary` argument to `Trainer` to be set to `full` (full summary), `top` (just top level modules) or other
- Added `tags` argument to `MLFlowLogger`

### Changed

- Changed default for `amp_level` to `O1`

### Removed

- Removed the `print_weights_summary` argument from `Trainer`

### Fixed

- Fixed a bug where logs were not written properly
- Fixed a bug where `logger.finalize` wasn't called after training is complete
- Fixed callback metric errors in DDP
- Fixed a bug where `TestTubeLogger` didn't log to the correct directory

## [0.5.1] - 2019-10-05

### Added

- Added the `LightningLoggerBase` class for experiment loggers
- Added `MLFlowLogger` for logging with `mlflow`
- Added `TestTubeLogger` for logging with `test_tube`
- Added a different implementation of DDP (`distributed_backed='ddp2'`) where every node has one model using all GPUs
- Added support for optimisers which require a closure (e.g. LBFGS)
- Added automatic `MASTER_PORT` defualt for DDP when not set manually
- Added new GPU memory logging options `'min_max'` (log only the min/max utilization) and `'all'` (log all the GPU memory)

### Changed

- Changed schedulers to always be called with the current epoch
- Changed `test_tube` to an optional dependency
- Changed data loaders to internally use a getter instead of a python property
- Disabled auto GPU loading when restoring weights to prevent out of memory errors
- Changed logging, early stopping and checkpointing to occur by default

### Fixed

- Fixed a bug with samplers that do not specify `set_epoch`
- Fixed a bug when using the `MLFlowLogger` with unsupported data types, this will now raise a warning
- Fixed a bug where gradient norms were alwasy zero using `track_grad_norm`
- Fixed a bug which causes a crash when logging memory

## [0.5.0] - 2019-09-26

### Changed

- Changed `data_batch` argument to `batch` throughout
- Changed `batch_i` argument to `batch_idx` throughout
- Changed `tng_dataloader` method to `train_dataloader`
- Changed `on_tng_metrics` method to `on_training_metrics`
- Changed `gradient_clip` argument to `gradient_clip_val`
- Changed `add_log_row_interval` to `row_log_interval`

### Fixed

- Fixed a bug with tensorboard logging in multi-gpu setup

## [0.4.9] - 2019-09-16

### Added

- Added the flag `log_gpu_memory` to `Trainer` to deactivate logging of GPU memory utilization
- Added SLURM resubmit functionality (port from test-tube)
- Added optional weight_save_path to trainer to remove the need for a checkpoint_callback when using cluster training
- Added option to use single gpu per node with `DistributedDataParallel`

### Changed

- Changed functionality of `validation_end` and `test_end` with multiple dataloaders to be given all of the dataloaders at once rather than in seperate calls
- Changed print_nan_grads to only print the parameter value and gradients when they contain NaN
- Changed gpu API to take integers as well (e.g. `gpus=2` instead of `gpus=[0, 1]`)
- All models now loaded on to CPU to avoid device and out of memory issues in PyTorch

### Fixed

- Fixed a bug where data types that implement `.to` but not `.cuda` would not be properly moved onto the GPU
- Fixed a bug where data would not be re-shuffled every epoch when using a `DistributedSampler`

## [0.4.8] - 2019-08-31

### Added

- Added `test_step` and `test_end` methods, used when `Trainer.test` is called
- Added `GradientAccumulationScheduler` callback which can be used to schedule changes to the number of accumulation batches
- Added option to skip the validation sanity check by setting `nb_sanity_val_steps = 0`

### Fixed

- Fixed a bug when setting `nb_sanity_val_steps = 0`

## [0.4.7] - 2019-08-24

### Changed

- Changed the default `val_check_interval` to `1.0`
- Changed defaults for `nb_val_batches`, `nb_tng_batches` and `nb_test_batches` to 0

### Fixed

- Fixed a bug where the full validation set as used despite setting `val_percent_check`
- Fixed a bug where an `Exception` was thrown when using a data set containing a single batch
- Fixed a bug where an `Exception` was thrown if no `val_dataloader` was given
- Fixed a bug where tuples were not properly transfered to the GPU
- Fixed a bug where data of a non standard type was not properly handled by the trainer
- Fixed a bug when loading data as a tuple
- Fixed a bug where `AttributeError` could be suppressed by the `Trainer`

## [0.4.6] - 2019-08-15

### Added

- Added support for data to be given as a `dict` or `list` with a single gpu
- Added support for `configure_optimizers` to return a single optimizer, two list (optimizers and schedulers), or a single list

### Fixed

- Fixed a bug where returning just an optimizer list (i.e. without schedulers) from `configure_optimizers` would throw an `Exception`

## [0.4.5] - 2019-08-13

### Added

- Added `optimizer_step` method that can be overridden to change the standard optimizer behaviour

## [0.4.4] - 2019-08-12

### Added

- Added supoort for multiple validation dataloaders
- Added support for latest test-tube logger (optimised for `torch==1.2.0`)

### Changed

- `validation_step` and `val_dataloader` are now optional
- `lr_scheduler` is now activated after epoch

### Fixed

- Fixed a bug where a warning would show when using `lr_scheduler` in `torch>1.1.0`
- Fixed a bug where an `Exception` would be thrown if using `torch.DistributedDataParallel` without using a `DistributedSampler`, this now throws a `Warning` instead

## [0.4.3] - 2019-08-10

### Fixed

- Fixed a bug where accumulate gradients would scale the loss incorrectly

## [0.4.2] - 2019-08-08

### Changed

- Changed install requirement to `torch==1.2.0`

## [0.4.1] - 2019-08-08

### Changed

- Changed install requirement to `torch==1.1.0`

## [0.4.0] - 2019-08-08

### Added

- Added 16-bit support for a single GPU
- Added support for training continuation (preserves epoch, global step etc.)

### Changed

- Changed `training_step` and `validation_step`, outputs will no longer be automatically reduced

### Removed

- Removed need for `Experiment` object in `Trainer`

### Fixed

- Fixed issues with reducing outputs from generative models (such as images and text)

## [0.3.6] - 2019-07-25

### Added

- Added a decorator to do lazy data loading internally

### Fixed

- Fixed a bug where `Experiment` object was not process safe, potentially causing logs to be overwritten

## [0.3.5] - 2019-07-25

## [0.3.4] - 2019-07-22

## [0.3.3] - 2019-07-22

## [0.3.2] - 2019-07-21

## [0.3.1] - 2019-07-21

## [0.2.x] - 2019-07-09

## [0.1.x] - 2019-06-DD<|MERGE_RESOLUTION|>--- conflicted
+++ resolved
@@ -13,17 +13,13 @@
 - Added a flag `SLURMEnvironment(auto_requeue=True|False)` to control whether Lightning handles the requeuing ([#10601](https://github.com/PyTorchLightning/pytorch-lightning/issues/10601))
 
 
-<<<<<<< HEAD
-- Fault Tolerant Manual:
-    - Added a utility to collect states across processes ([#10639](https://github.com/PyTorchLightning/pytorch-lightning/issues/10639))
-=======
 - Fault Tolerant Manual
     * Add `_SupportsStateDict` protocol to detect if classes are stateful ([#10646](https://github.com/PyTorchLightning/pytorch-lightning/issues/10646))
     * Add `_FaultTolerantMode` enum used to track different supported fault tolerant modes ([#10645](https://github.com/PyTorchLightning/pytorch-lightning/issues/10645))
     * Add a `_rotate_worker_indices` utility to reload the state according the latest worker ([#10647](https://github.com/PyTorchLightning/pytorch-lightning/issues/10647))
     * Add stateful workers ([#10674](https://github.com/PyTorchLightning/pytorch-lightning/issues/10674))
     * Enable logic to reload manual states and enable fault tolerant manual ([#10568](https://github.com/PyTorchLightning/pytorch-lightning/issues/10568))
->>>>>>> d2172934
+    - Added a utility to collect states across processes and broadcast the `_terminate_gracefully` value ([#10638](https://github.com/PyTorchLightning/pytorch-lightning/issues/10638))
 
 
 -
