--- conflicted
+++ resolved
@@ -242,39 +242,25 @@
             return None
         return [self.root_device.index]
 
-<<<<<<< HEAD
     def __collect_rank_zero_results(
         self, trainer: "pl.Trainer", results: Any
     ) -> Optional[Tuple[Optional[str], Optional[str], Any, "_ExtraQueue"]]:
-
-=======
-    def __transfer_distrib_spawn_state_on_fit_end(self, trainer: "pl.Trainer", results: Any) -> None:
         rank_zero_warn("cleaning up ddp environment...")
->>>>>>> 619ef7a6
         checkpoint_callback = trainer.checkpoint_callback
         best_model_path = checkpoint_callback.best_model_path if checkpoint_callback else None
 
         # requires to compute the state_dict on all processes in case Metrics are present
         state_dict = self.lightning_module.state_dict()
 
-<<<<<<< HEAD
-        if self.local_rank != 0:
-            return
-
-        rank_zero_warn("cleaning up ddp environment...")
-
-=======
         if self.global_rank != 0:
             return
 
->>>>>>> 619ef7a6
         # save the last weights
         last_path = None
         if trainer.state.fn == TrainerFn.FITTING and best_model_path is not None and len(best_model_path) > 0:
             last_path = re.sub(".ckpt", ".tmp_end.ckpt", best_model_path)
             self.checkpoint_io.save_checkpoint(state_dict, last_path)
 
-<<<<<<< HEAD
         # adds the `callback_metrics` to the queue
         extra = _ExtraQueue()
         if is_overridden("add_to_queue", self.lightning_module):
@@ -282,18 +268,6 @@
             self.lightning_module.add_to_queue(extra)
         else:
             self.add_to_queue(trainer, extra)
-=======
-        # todo, pass complete checkpoint as state dictionary
-        self.mp_queue.put(best_model_path)
-        self.mp_queue.put(last_path)
-        self.mp_queue.put(results)
-        # adds the `callback_metrics` to the queue
-        # TODO: Remove the if in v1.7
-        if is_overridden("add_to_queue", self.lightning_module):
-            self.lightning_module.add_to_queue(self.mp_queue)
-        else:
-            self.add_to_queue(trainer, self.mp_queue)
->>>>>>> 619ef7a6
 
         return best_model_path, last_path, results, extra
 
