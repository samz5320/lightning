--- conflicted
+++ resolved
@@ -41,18 +41,10 @@
         default_root_dir=tmpdir,
         max_epochs=2,
         limit_train_batches=5,
-<<<<<<< HEAD
-        tpu_cores=8,
-        callbacks=[xla_stats],
-        logger=DebugLogger(tmpdir),
-        enable_checkpointing=False,
-        enable_progress_bar=False,
-=======
         accelerator="tpu",
         devices=8,
         callbacks=[xla_stats],
         logger=logger,
->>>>>>> 7900aabe
     )
     trainer.fit(model)
 
@@ -70,7 +62,6 @@
     )
 
     with pytest.raises(MisconfigurationException, match="Trainer that has no logger."):
-<<<<<<< HEAD
         trainer.fit(model)
 
 
@@ -85,6 +76,4 @@
     trainer = Trainer(default_root_dir=tmpdir, callbacks=[xla_stats], max_steps=1, tpu_cores=None)
 
     with pytest.raises(MisconfigurationException, match="not running on TPU"):
-=======
->>>>>>> 7900aabe
         trainer.fit(model)